--- conflicted
+++ resolved
@@ -294,8 +294,6 @@
         var polygonGeometry = new GeometryInstance({
             geometry : new PolygonGeometry({
                 vertexFormat : EllipsoidSurfaceAppearance.VERTEX_FORMAT,
-<<<<<<< HEAD
-
                 positions : ellipsoid.cartographicArrayToCartesianArray([
                     Cartographic.fromDegrees(-82.0, 40.0),
                     Cartographic.fromDegrees(-75.0, 35.0),
@@ -312,9 +310,7 @@
 
         var polygonGeometry1 = new GeometryInstance({
             geometry : new PolygonGeometry({
-                vertexFormat : VertexFormat.POSITION_AND_ST,
-=======
->>>>>>> 005b9043
+                vertexFormat : EllipsoidSurfaceAppearance.VERTEX_FORMAT,
                 polygonHierarchy : {
                     positions : ellipsoid.cartographicArrayToCartesianArray([
                         Cartographic.fromDegrees(-109.0, 30.0),
@@ -516,8 +512,6 @@
             },
             ScreenSpaceEventType.MOUSE_MOVE
         );
-<<<<<<< HEAD
-=======
         handler.setInputAction(
             function () {
                 polygonPrimitive.appearance.material = Material.fromType(scene.getContext(), 'Wood');
@@ -533,6 +527,5 @@
             },
             ScreenSpaceEventType.LEFT_CLICK
         );
->>>>>>> 005b9043
     }
 });