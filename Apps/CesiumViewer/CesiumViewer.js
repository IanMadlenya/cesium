--- conflicted
+++ resolved
@@ -3,14 +3,9 @@
         'Core/defined',
         'Core/formatError',
         'Core/getFilenameFromUri',
-<<<<<<< HEAD
-        'DynamicScene/CzmlDataSource',
-        'DynamicScene/GeoJsonDataSource',
-        'DynamicScene/KmlDataSource',
-=======
         'DataSources/CzmlDataSource',
         'DataSources/GeoJsonDataSource',
->>>>>>> 9d4d8c2c
+        'DataSources/KmlDataSource',
         'Scene/TileMapServiceImageryProvider',
         'Widgets/Viewer/Viewer',
         'Widgets/Viewer/viewerCesiumInspectorMixin',
