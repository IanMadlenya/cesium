<!DOCTYPE html>
<html lang="en">
<head>
    <meta charset="utf-8">
    <meta http-equiv="X-UA-Compatible" content="IE=Edge,chrome=1">  <!-- Use Chrome Frame in IE -->
    <meta name="viewport" content="width=device-width, height=device-height, initial-scale=1, maximum-scale=1, minimum-scale=1, user-scalable=no">
    <meta name="description" content="Fly to a specified location or view a geographic rectangle.">
    <meta name="cesium-sandcastle-labels" content="Showcases">
    <title>Cesium Demo</title>
    <script type="text/javascript" src="../Sandcastle-header.js"></script>
    <script type="text/javascript" src="../../../ThirdParty/requirejs-2.1.9/require.js"></script>
    <script type="text/javascript">
    require.config({
        baseUrl : '../../../Source',
        waitSeconds : 60
    });
    </script>
</head>
<body class="sandcastle-loading" data-sandcastle-bucket="bucket-requirejs.html" data-sandcastle-title="Cesium + require.js">
<style>
    @import url(../templates/bucket.css);
</style>
<div id="cesiumContainer" class="fullSize"></div>
<div id="loadingOverlay"><h1>Loading...</h1></div>
<div id="toolbar"></div>
<script id="cesium_sandcastle_script">
require(['Cesium'], function(Cesium) {
    "use strict";

    var viewer = new Cesium.Viewer('cesiumContainer');
    var scene = viewer.scene;
    var clock = viewer.clock;

    function reset() {
        var ellipsoid = scene.globe.ellipsoid;
        scene.primitives.removeAll();
        scene.animations.removeAll();

        var controller = scene.screenSpaceCameraController;
        controller.ellipsoid = ellipsoid;
        controller.enableTilt = true;

        scene.camera.setTransform(Cesium.Matrix4.IDENTITY);

        clock.multiplier = 1.0;
        scene.preRender.removeEventListener(icrf);
        scene.globe.enableLighting = false;
    }

    scene.morphComplete.addEventListener(function() {
        reset();
    });

    Sandcastle.addToolbarButton('Fly to San Diego', function() {
        reset();
        scene.camera.flyTo({
            destination : Cesium.Cartesian3.fromDegrees(-117.16, 32.71, 15000.0)
        });
    });

    Sandcastle.addToolbarButton('Fly to My Location', function() {
        reset();

        // Create callback for browser's geolocation
        function fly(position) {
            scene.camera.flyTo({
                destination : Cesium.Cartesian3.fromDegrees(position.coords.longitude, position.coords.latitude, 1000.0)
            });
        }

        // Ask browser for location, and fly there.
        navigator.geolocation.getCurrentPosition(fly);
    });

    Sandcastle.addToolbarButton('View a Rectangle', function() {
        reset();

        var west = -77.0;
        var south = 38.0;
        var east = -72.0;
        var north = 42.0;

        scene.camera.viewRectangle(Cesium.Rectangle.fromDegrees(west, south, east, north));

        // Show the rectangle.  Not required; just for show.
        var polylines = scene.primitives.add(new Cesium.PolylineCollection());
        polylines.add({
            positions : Cesium.Cartesian3.fromDegreesArray([
                west, south,
                west, north,
                east, north,
                east, south,
                west, south
            ])
        });
    });

    Sandcastle.addToolbarButton('Fly to Rectangle', function() {
        reset();

        var west = -90.0;
        var south = 38.0;
        var east = -87.0;
        var north = 40.0;

        scene.camera.flyToRectangle({
            destination : Cesium.Rectangle.fromDegrees(west, south, east, north)
        });

        // Show the rectangle.  Not required; just for show.
        var polylines = scene.primitives.add(new Cesium.PolylineCollection());
        polylines.add({
            positions : Cesium.Cartesian3.fromDegreesArray([
                west, south,
                west, north,
                east, north,
                east, south,
                west, south
            ])
        });
    });

    Sandcastle.addToolbarButton('Set camera reference frame', function() {
        reset();

        var center = Cesium.Cartesian3.fromDegrees(-75.59777, 40.03883);
        var transform = Cesium.Transforms.eastNorthUpToFixedFrame(center);

        // View in east-north-up frame
        var camera = scene.camera;
        Cesium.Matrix4.clone(transform, camera.transform);
        camera.constrainedAxis = Cesium.Cartesian3.UNIT_Z;

        var controller = scene.screenSpaceCameraController;
        controller.ellipsoid = Cesium.Ellipsoid.UNIT_SPHERE;
        controller.enableTilt = false;

        // Zoom in
        camera.lookAt(
            new Cesium.Cartesian3(-120000.0, -120000.0, 120000.0),
            Cesium.Cartesian3.ZERO,
            Cesium.Cartesian3.UNIT_Z);

        // Show reference frame.  Not required.
        scene.primitives.add(new Cesium.DebugModelMatrixPrimitive({
            modelMatrix : transform,
            length : 100000.0
        }));
    });

    function icrf(scene, time) {
        if (scene.mode !== Cesium.SceneMode.SCENE3D) {
            return;
        }

        var icrfToFixed = Cesium.Transforms.computeIcrfToFixedMatrix(time);
        if (Cesium.defined(icrfToFixed)) {
            scene.camera.transform = Cesium.Matrix4.fromRotationTranslation(icrfToFixed, Cesium.Cartesian3.ZERO);
        }
    }

    Sandcastle.addToolbarButton('View in ICRF', function() {
        reset();

        var vm = viewer.homeButton.viewModel;
        vm.duration = 0.0;
        vm.command();
        vm.duration = 3.0;

        clock.multiplier = 3 * 60 * 60;
        scene.preRender.addEventListener(icrf);
        scene.globe.enableLighting = true;
<<<<<<< HEAD
    }

    function reset() {
        scene.primitives.removeAll();
        scene.animations.removeAll();
        
        var controller = scene.screenSpaceCameraController;
        controller.ellipsoid = scene.globe.ellipsoid;
        controller.enableTilt = true;
        
        scene.camera.setTransform(Cesium.Matrix4.IDENTITY);

        clock.multiplier = 1.0;
        scene.preRender.removeEventListener(icrf);
        scene.globe.enableLighting = false;
    }

    scene.morphComplete.addEventListener(function() {
        reset();
    });

    Sandcastle.addToolbarButton('Fly to San Diego', function() {
        reset();
        flyToSanDiego();
        Sandcastle.highlight(flyToSanDiego);
    });

    Sandcastle.addToolbarButton('Fly to My Location', function() {
        reset();
        flyToMyLocation();
        Sandcastle.highlight(flyToMyLocation);
    });

    Sandcastle.addToolbarButton('Fly to Rectangle', function() {
        reset();
        flyToRectangle();
        Sandcastle.highlight(flyToRectangle);
    });

    Sandcastle.addToolbarButton('View a Rectangle', function() {
        reset();
        viewARectangle();
        Sandcastle.highlight(viewARectangle);
    });

    Sandcastle.addToolbarButton('Set camera reference frame', function() {
        reset();
        eastNorthUp();
        Sandcastle.highlight(eastNorthUp);
    });

    Sandcastle.addToolbarButton('View in ICRF', function() {
        reset();
        viewIcrf();
        Sandcastle.highlight(viewIcrf);
=======
>>>>>>> 9392621d
    });

    Sandcastle.finishedLoading();
});
</script>
</body>
</html><|MERGE_RESOLUTION|>--- conflicted
+++ resolved
@@ -32,12 +32,11 @@
     var clock = viewer.clock;
 
     function reset() {
-        var ellipsoid = scene.globe.ellipsoid;
         scene.primitives.removeAll();
         scene.animations.removeAll();
 
         var controller = scene.screenSpaceCameraController;
-        controller.ellipsoid = ellipsoid;
+        controller.ellipsoid = scene.globe.ellipsoid;
         controller.enableTilt = true;
 
         scene.camera.setTransform(Cesium.Matrix4.IDENTITY);
@@ -170,64 +169,6 @@
         clock.multiplier = 3 * 60 * 60;
         scene.preRender.addEventListener(icrf);
         scene.globe.enableLighting = true;
-<<<<<<< HEAD
-    }
-
-    function reset() {
-        scene.primitives.removeAll();
-        scene.animations.removeAll();
-        
-        var controller = scene.screenSpaceCameraController;
-        controller.ellipsoid = scene.globe.ellipsoid;
-        controller.enableTilt = true;
-        
-        scene.camera.setTransform(Cesium.Matrix4.IDENTITY);
-
-        clock.multiplier = 1.0;
-        scene.preRender.removeEventListener(icrf);
-        scene.globe.enableLighting = false;
-    }
-
-    scene.morphComplete.addEventListener(function() {
-        reset();
-    });
-
-    Sandcastle.addToolbarButton('Fly to San Diego', function() {
-        reset();
-        flyToSanDiego();
-        Sandcastle.highlight(flyToSanDiego);
-    });
-
-    Sandcastle.addToolbarButton('Fly to My Location', function() {
-        reset();
-        flyToMyLocation();
-        Sandcastle.highlight(flyToMyLocation);
-    });
-
-    Sandcastle.addToolbarButton('Fly to Rectangle', function() {
-        reset();
-        flyToRectangle();
-        Sandcastle.highlight(flyToRectangle);
-    });
-
-    Sandcastle.addToolbarButton('View a Rectangle', function() {
-        reset();
-        viewARectangle();
-        Sandcastle.highlight(viewARectangle);
-    });
-
-    Sandcastle.addToolbarButton('Set camera reference frame', function() {
-        reset();
-        eastNorthUp();
-        Sandcastle.highlight(eastNorthUp);
-    });
-
-    Sandcastle.addToolbarButton('View in ICRF', function() {
-        reset();
-        viewIcrf();
-        Sandcastle.highlight(viewIcrf);
-=======
->>>>>>> 9392621d
     });
 
     Sandcastle.finishedLoading();
