--- conflicted
+++ resolved
@@ -5,20 +5,12 @@
         './Math',
         './Cartesian3',
         './Cartographic'
-<<<<<<< HEAD
-       ], function(
-         DeveloperError,
-         CesiumMath,
-         Cartesian3,
-         Cartographic) {
-=======
     ], function(
         DeveloperError,
         freezeObject,
         CesiumMath,
         Cartesian3,
         Cartographic) {
->>>>>>> 458e7e8e
     "use strict";
 
     /**
@@ -105,7 +97,6 @@
      * @see Ellipsoid.WGS84
      * @see Ellipsoid.UNIT_SPHERE
      */
-<<<<<<< HEAD
     Ellipsoid.fromRadii = function(x, y, z, result) {
         x = typeof x !== 'undefined' ? x : 0;
         y = typeof y !== 'undefined' ? y : 0;
@@ -114,18 +105,6 @@
         if (x < 0 || y < 0 || z < 0) {
             throw new DeveloperError('All radii components must be greater than or equal to zero.');
         }
-=======
-    Ellipsoid.WGS84 = freezeObject(new Ellipsoid(new Cartesian3(6378137.0, 6378137.0, 6356752.314245)));
-
-    /**
-     * DOC_TBA
-     *
-     * @memberof Ellipsoid
-     *
-     * @return {Ellipsoid} DOC_TBA
-     */
-    Ellipsoid.UNIT_SPHERE = freezeObject(new Ellipsoid(new Cartesian3(1.0, 1.0, 1.0)));
->>>>>>> 458e7e8e
 
         if (typeof result === 'undefined') {
             result = new Ellipsoid();
@@ -560,13 +539,13 @@
      *
      * @see czm_getWgs84EllipsoidEC
      */
-    Ellipsoid.WGS84 = Object.freeze(Ellipsoid.fromRadii(6378137.0, 6378137.0, 6356752.3142451793));
+    Ellipsoid.WGS84 = freezeObject(Ellipsoid.fromRadii(6378137.0, 6378137.0, 6356752.3142451793));
 
     /**
      * An immutable Ellipsoid instance initialized to radii of (1.0, 1.0, 1.0).
      * @memberof Ellipsoid
      */
-    Ellipsoid.UNIT_SPHERE = Object.freeze(Ellipsoid.fromRadii(1.0, 1.0, 1.0));
+    Ellipsoid.UNIT_SPHERE = freezeObject(Ellipsoid.fromRadii(1.0, 1.0, 1.0));
 
     /**
      * Duplicates this ellipsoid instance.
