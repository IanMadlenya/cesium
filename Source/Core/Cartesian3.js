--- conflicted
+++ resolved
@@ -53,8 +53,7 @@
          * @see Cartesian3.x
          * @see Cartesian3.y
          */
-<<<<<<< HEAD
-        this.z = (typeof z !== "undefined") ? z : 0.0;
+        this.z = (typeof z !== 'undefined') ? z : 0.0;
 
         if (normalize) {
             var magnitude = this.magnitude();
@@ -64,9 +63,6 @@
                 this.z = this.z / magnitude;
             }
         }
-=======
-        this.z = (typeof z !== 'undefined') ? z : 0.0;
->>>>>>> 17e6db60
     }
 
     /**
