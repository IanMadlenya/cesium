--- conflicted
+++ resolved
@@ -1363,15 +1363,12 @@
 
         processPacketData(Boolean, polyline, 'show', polylineData.show, interval, sourceUri, entityCollection);
         processPacketData(Number, polyline, 'width', polylineData.width, interval, sourceUri, entityCollection);
-<<<<<<< HEAD
+        processMaterialPacketData(polyline, 'material', polylineData.material, interval, sourceUri, entityCollection);
         processPacketData(Boolean, polyline, 'followSurface', polylineData.followSurface, interval, sourceUri, entityCollection);
         processPacketData(Number, polyline, 'granularity', polylineData.granularity, interval, sourceUri, entityCollection);
         processPacketData(Color, materialToProcess, 'color', polylineData.color, interval, sourceUri, entityCollection);
         processPacketData(Color, materialToProcess, 'outlineColor', polylineData.outlineColor, interval, sourceUri, entityCollection);
         processPacketData(Number, materialToProcess, 'outlineWidth', polylineData.outlineWidth, interval, sourceUri, entityCollection);
-=======
-        processMaterialPacketData(polyline, 'material', polylineData.material, interval, sourceUri, entityCollection);
->>>>>>> 1cf5bbb6
         processPositions(polyline, polylineData.positions, entityCollection);
     }
 
