--- conflicted
+++ resolved
@@ -1,10 +1,7 @@
 define([
         '../Core/Cartesian2',
-<<<<<<< HEAD
         '../Core/Check',
-=======
         '../Core/createGuid',
->>>>>>> 5d499c52
         '../Core/defaultValue',
         '../Core/defined',
         '../Core/defineProperties',
@@ -21,11 +18,8 @@
         './TextureMinificationFilter'
     ], function(
         Cartesian2,
-<<<<<<< HEAD
         Check,
-=======
         createGuid,
->>>>>>> 5d499c52
         defaultValue,
         defined,
         defineProperties,
