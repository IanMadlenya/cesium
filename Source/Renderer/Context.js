--- conflicted
+++ resolved
@@ -2433,13 +2433,8 @@
                     }
 
                     vertexBuffer = undefined;
-<<<<<<< HEAD
-                    if (typeof attribute.values !== 'undefined') {
+                    if (defined(attribute.values)) {
                         vertexBuffer = this.createVertexBuffer(ComponentDatatype.createTypedArray(componentDatatype, attribute.values), bufferUsage);
-=======
-                    if (defined(attribute.values)) {
-                        vertexBuffer = this.createVertexBuffer(componentDatatype.createTypedArray(attribute.values), bufferUsage);
->>>>>>> ec4acb35
                     }
 
                     vaAttributes.push({
