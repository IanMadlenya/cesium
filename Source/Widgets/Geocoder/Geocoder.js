/*global define*/
define([
        '../../Core/defined',
        '../../Core/defineProperties',
        '../../Core/destroyObject',
        '../../Core/DeveloperError',
        '../../ThirdParty/knockout',
        '../getElement',
        './GeocoderViewModel'
    ], function(
        defined,
        defineProperties,
        destroyObject,
        DeveloperError,
        knockout,
        getElement,
        GeocoderViewModel) {
    "use strict";

    var startSearchPath = 'M29.772,26.433l-7.126-7.126c0.96-1.583,1.523-3.435,1.524-5.421C24.169,8.093,19.478,3.401,13.688,3.399C7.897,3.401,3.204,8.093,3.204,13.885c0,5.789,4.693,10.481,10.484,10.481c1.987,0,3.839-0.563,5.422-1.523l7.128,7.127L29.772,26.433zM7.203,13.885c0.006-3.582,2.903-6.478,6.484-6.486c3.579,0.008,6.478,2.904,6.484,6.486c-0.007,3.58-2.905,6.476-6.484,6.484C10.106,20.361,7.209,17.465,7.203,13.885z';
    var stopSearchPath = 'M24.778,21.419 19.276,15.917 24.777,10.415 21.949,7.585 16.447,13.087 10.945,7.585 8.117,10.415 13.618,15.917 8.116,21.419 10.946,24.248 16.447,18.746 21.948,24.248z';

    /**
     * A widget for finding addresses and landmarks, and flying the camera to them.  Geocoding is
     * performed using the <a href="http://msdn.microsoft.com/en-us/library/ff701715.aspx">Bing Maps Locations API</a>.
     *
     * @alias Geocoder
     * @constructor
     *
     * @param {Element|String} options.container The DOM element or ID that will contain the widget.
     * @param {Scene} options.scene The Scene instance to use.
     * @param {String} [options.url='//dev.virtualearth.net'] The base URL of the Bing Maps API.
     * @param {String} [options.key] The Bing Maps key for your application, which can be
     *        created at <a href='https://www.bingmapsportal.com/'>https://www.bingmapsportal.com/</a>.
     *        If this parameter is not provided, {@link BingMapsApi.defaultKey} is used.
     *        If {@link BingMapsApi.defaultKey} is undefined as well, a message is
     *        written to the console reminding you that you must create and supply a Bing Maps
     *        key as soon as possible.  Please do not deploy an application that uses
     *        this widget without creating a separate key for your application.
<<<<<<< HEAD
     * @param {Ellipsoid} [options.ellipsoid=Ellipsoid.WGS84] The Scene's primary ellipsoid.
     * @param {Number} [options.flightDuration=1500] The duration of the camera flight to an entered location, in milliseconds.
=======
     * @param {Number} [description.flightDuration=1500] The duration of the camera flight to an entered location, in milliseconds.
>>>>>>> 2fe8fc88
     */
    var Geocoder = function(options) {
        //>>includeStart('debug', pragmas.debug);
        if (!defined(options) || !defined(options.container)) {
            throw new DeveloperError('options.container is required.');
        }
        if (!defined(options.scene)) {
            throw new DeveloperError('options.scene is required.');
        }
        //>>includeEnd('debug');

        var container = getElement(options.container);
        var viewModel = new GeocoderViewModel(options);

        viewModel._startSearchPath = startSearchPath;
        viewModel._stopSearchPath = stopSearchPath;

        var form = document.createElement('form');
        form.setAttribute('data-bind', 'submit: search');

        var textBox = document.createElement('input');
        textBox.type = 'search';
        textBox.className = 'cesium-geocoder-input';
        textBox.setAttribute('placeholder', 'Enter an address or landmark...');
        textBox.setAttribute('data-bind', '\
value: searchText,\
valueUpdate: "afterkeydown",\
css: { "cesium-geocoder-input-wide" : searchText.length > 0 }');
        form.appendChild(textBox);

        var searchButton = document.createElement('span');
        searchButton.className = 'cesium-geocoder-searchButton';
        searchButton.setAttribute('data-bind', '\
click: search,\
cesiumSvgPath: { path: isSearchInProgress ? _stopSearchPath : _startSearchPath, width: 32, height: 32 }');
        form.appendChild(searchButton);

        container.appendChild(form);

        knockout.applyBindings(viewModel, form);

        this._container = container;
        this._viewModel = viewModel;
        this._form = form;

        this._onInputBegin = function(e) {
            if (!container.contains(e.target)) {
                textBox.blur();
            }
        };

        this._onInputEnd = function(e) {
            if (container.contains(e.target)) {
                textBox.focus();
            }
        };

        //We subscribe to both begin and end events in order to give the text box
        //focus no matter where on the widget is clicked.
        document.addEventListener('mousedown', this._onInputBegin, true);
        document.addEventListener('mouseup', this._onInputEnd, true);
        document.addEventListener('touchstart', this._onInputBegin, true);
        document.addEventListener('touchend', this._onInputEnd, true);
    };

    defineProperties(Geocoder.prototype, {
        /**
         * Gets the parent container.
         * @memberof Geocoder.prototype
         *
         * @type {Element}
         */
        container : {
            get : function() {
                return this._container;
            }
        },

        /**
         * Gets the view model.
         * @memberof Geocoder.prototype
         *
         * @type {GeocoderViewModel}
         */
        viewModel : {
            get : function() {
                return this._viewModel;
            }
        }
    });

    /**
     * @memberof Geocoder
     * @returns {Boolean} true if the object has been destroyed, false otherwise.
     */
    Geocoder.prototype.isDestroyed = function() {
        return false;
    };

    /**
     * Destroys the widget.  Should be called if permanently
     * removing the widget from layout.
     * @memberof Geocoder
     */
    Geocoder.prototype.destroy = function() {
        document.removeEventListener('mousedown', this._onInputBegin, true);
        document.removeEventListener('mouseup', this._onInputEnd, true);
        document.removeEventListener('touchstart', this._onInputBegin, true);
        document.removeEventListener('touchend', this._onInputEnd, true);

        knockout.cleanNode(this._form);
        this._container.removeChild(this._form);

        return destroyObject(this);
    };

    return Geocoder;
});<|MERGE_RESOLUTION|>--- conflicted
+++ resolved
@@ -37,12 +37,7 @@
      *        written to the console reminding you that you must create and supply a Bing Maps
      *        key as soon as possible.  Please do not deploy an application that uses
      *        this widget without creating a separate key for your application.
-<<<<<<< HEAD
-     * @param {Ellipsoid} [options.ellipsoid=Ellipsoid.WGS84] The Scene's primary ellipsoid.
      * @param {Number} [options.flightDuration=1500] The duration of the camera flight to an entered location, in milliseconds.
-=======
-     * @param {Number} [description.flightDuration=1500] The duration of the camera flight to an entered location, in milliseconds.
->>>>>>> 2fe8fc88
      */
     var Geocoder = function(options) {
         //>>includeStart('debug', pragmas.debug);
