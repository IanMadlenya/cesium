--- conflicted
+++ resolved
@@ -1,6 +1,5 @@
 /*global define*/
 define([
-<<<<<<< HEAD
     '../../Core/BingMapsApi',
     '../../Core/BingMapsGeocoderService',
     '../../Core/Cartesian3',
@@ -15,26 +14,10 @@
     '../../Core/Matrix4',
     '../../Core/OpenStreetMapNominatimGeocoderService',
     '../../Core/Rectangle',
-    '../../Scene/SceneMode',
     '../../ThirdParty/knockout',
     '../../ThirdParty/when',
     '../createCommand',
     '../getElement'
-=======
-        '../../Core/BingMapsApi',
-        '../../Core/Cartesian3',
-        '../../Core/defaultValue',
-        '../../Core/defined',
-        '../../Core/defineProperties',
-        '../../Core/DeveloperError',
-        '../../Core/Event',
-        '../../Core/loadJsonp',
-        '../../Core/Matrix4',
-        '../../Core/Rectangle',
-        '../../ThirdParty/knockout',
-        '../../ThirdParty/when',
-        '../createCommand'
->>>>>>> 346b0d1b
     ], function(
         BingMapsApi,
         BingMapsGeocoderService,
