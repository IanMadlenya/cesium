--- conflicted
+++ resolved
@@ -622,25 +622,9 @@
             }
 
             if (timelineExists || animationExists) {
-<<<<<<< HEAD
-                var logo = cesiumWidget.cesiumLogo;
-                var logoStyle = logo.style;
-                logoStyle.bottom = logoBottom + 'px';
-                logoStyle.left = logoLeft + 'px';
-
-                var agiLogo = cesiumWidget.agiLogo;
-                var agiLogoStyle = agiLogo.style;
-                agiLogoStyle.bottom = logoBottom + 'px';
-                agiLogoStyle.left = (logo.clientWidth + logoLeft + 5) + 'px';
-
-                var logoOffset = cesiumWidget.centralBody.logoOffset;
-                logoOffset.x = logoLeft + logo.clientWidth + agiLogo.clientWidth + 10;
-                logoOffset.y = logoBottom;
-=======
                 var creditContainer = cesiumWidget.creditContainer;
                 creditContainer.style.bottom = logoBottom + 'px';
                 creditContainer.style.left = logoLeft + 'px';
->>>>>>> d61a01be
             }
         }
 
