/*global define*/
define([
        '../../Core/Cartesian2',
        '../../Core/defaultValue',
        '../../Core/defined',
        '../../Core/DeveloperError',
        '../../Core/defineProperties',
        '../../Core/destroyObject',
        '../../Core/Event',
        '../../Core/EventHelper',
        '../../Core/requestAnimationFrame',
        '../../Core/ScreenSpaceEventType',
        '../../DynamicScene/DataSourceCollection',
        '../../DynamicScene/DataSourceDisplay',
        '../Animation/Animation',
        '../Animation/AnimationViewModel',
        '../BaseLayerPicker/BaseLayerPicker',
        '../BaseLayerPicker/createDefaultBaseLayers',
        '../CesiumWidget/CesiumWidget',
        '../ClockViewModel',
        '../DataSourceBrowser/DataSourceBrowser',
        '../FullscreenButton/FullscreenButton',
        '../getElement',
        '../HomeButton/HomeButton',
        '../SceneModePicker/SceneModePicker',
        '../Timeline/Timeline',
        '../../ThirdParty/knockout'
    ], function(
        Cartesian2,
        defaultValue,
        defined,
        DeveloperError,
        defineProperties,
        destroyObject,
        Event,
        EventHelper,
        requestAnimationFrame,
        ScreenSpaceEventType,
        DataSourceCollection,
        DataSourceDisplay,
        Animation,
        AnimationViewModel,
        BaseLayerPicker,
        createDefaultBaseLayers,
        CesiumWidget,
        ClockViewModel,
        DataSourceBrowser,
        FullscreenButton,
        getElement,
        HomeButton,
        SceneModePicker,
        Timeline,
        knockout) {
    "use strict";

    function onTimelineScrubfunction(e) {
        var clock = e.clock;
        clock.currentTime = e.timeJulian;
        clock.shouldAnimate = false;
    }

    function startRenderLoop(viewer) {
        viewer._renderLoopRunning = true;

        function render() {
            if (viewer.isDestroyed()) {
                return;
            }

            try {
                if (viewer._useDefaultRenderLoop) {
                    viewer.resize();
                    viewer.render();
                    requestAnimationFrame(render);
                } else {
                    viewer._renderLoopRunning = false;
                }
            } catch (e) {
                viewer._useDefaultRenderLoop = false;
                viewer._renderLoopRunning = false;
                viewer._onRenderLoopError.raiseEvent(viewer, e);
                if (viewer._showRenderLoopErrors) {
                    /*global console*/
                    viewer.cesiumWidget.showErrorPanel('An error occurred while rendering.  Rendering has stopped.', e);
                    console.error(e);
                }
            }
        }

        requestAnimationFrame(render);
    }

    /**
     * A base widget for building applications.  It composites all of the standard Cesium widgets into one reusable package.
     * The widget can always be extended by using mixins, which add functionality useful for a variety of applications.
     *
     * @alias Viewer
     * @constructor
     *
     * @param {Element|String} container The DOM element or ID that will contain the widget.
     * @param {Object} [options] Configuration options for the widget.
     * @param {Boolean} [options.animation=true] If set to false, the Animation widget will not be created.
     * @param {Boolean} [options.baseLayerPicker=true] If set to false, the BaseLayerPicker widget will not be created.
     * @param {Boolean} [options.dataSourceBrowser=true] If set to false, the DataSourceBrowser widget will not be created.
     * @param {Boolean} [options.fullscreenButton=true] If set to false, the FullscreenButton widget will not be created.
     * @param {Boolean} [options.homeButton=true] If set to false, the HomeButton widget will not be created.
     * @param {Boolean} [options.sceneModePicker=true] If set to false, the SceneModePicker widget will not be created.
     * @param {Boolean} [options.timeline=true] If set to false, the Timeline widget will not be created.
     * @param {ImageryProviderViewModel} [options.selectedImageryProviderViewModel] The view model for the current base imagery layer, if not supplied the first available base layer is used.  This value is only valid if options.baseLayerPicker is set to true.
     * @param {Array} [options.imageryProviderViewModels=createDefaultBaseLayers()] The array of ImageryProviderViewModels to be selectable from the BaseLayerPicker.  This value is only valid if options.baseLayerPicker is set to true.
     * @param {ImageryProvider} [options.imageryProvider=new BingMapsImageryProvider()] The imagery provider to use.  This value is only valid if options.baseLayerPicker is set to false.
     * @param {TerrainProvider} [options.terrainProvider=new EllipsoidTerrainProvider()] The terrain provider to use
     * @param {Element} [options.fullscreenElement=container] The element to make full screen when the full screen button is pressed.
     * @param {Boolean} [options.useDefaultRenderLoop=true] True if this widget should control the render loop, false otherwise.
     * @param {Boolean} [options.showRenderLoopErrors=true] If true, this widget will automatically display an HTML panel to the user containing the error, if a render loop error occurs.
     * @param {Object} [options.contextOptions=undefined] Properties corresponding to <a href='http://www.khronos.org/registry/webgl/specs/latest/#5.2'>WebGLContextAttributes</a> used to create the WebGL context.  This object will be passed to the {@link Scene} constructor.
     * @param {SceneMode} [options.sceneMode=SceneMode.SCENE3D] The initial scene mode.
     *
     * @exception {DeveloperError} container is required.
     * @exception {DeveloperError} Element with id "container" does not exist in the document.
     * @exception {DeveloperError} options.imageryProvider is not available when using the BaseLayerPicker widget, specify options.selectedImageryProviderViewModel instead.
     * @exception {DeveloperError} options.selectedImageryProviderViewModel is not available when not using the BaseLayerPicker widget, specify options.imageryProvider instead.
     *
     * @see Animation
     * @see BaseLayerPicker
     * @see CesiumWidget
     * @see FullscreenButton
     * @see HomeButton
     * @see SceneModePicker
     * @see Timeline
     * @see viewerDragDropMixin
     * @see viewerDynamicObjectMixin
     *
     * @example
     * //Initialize the viewer widget with several custom options and mixins.
     * var viewer = new Cesium.Viewer('cesiumContainer', {
     *     //Start in Columbus Viewer
     *     sceneMode : Cesium.SceneMode.COLUMBUS_VIEW,
     *     //Use standard Cesium terrain
     *     terrainProvider : new Cesium.CesiumTerrainProvider({
     *         url : 'http://cesium.agi.com/smallterrain',
     *         credit : 'Terrain data courtesy Analytical Graphics, Inc.'
     *     }),
     *     //Hide the base layer picker
     *     baseLayerPicker : false,
     *     //Use OpenStreetMaps
     *     imageryProvider : new Cesium.OpenStreetMapImageryProvider({
     *         url : 'http://tile.openstreetmap.org/'
     *     })
     * });
     *
     * //Add basic drag and drop functionality
     * viewer.extend(Cesium.viewerDragDropMixin);
     *
     * //Allow users to zoom and follow objects loaded from CZML by clicking on it.
     * viewer.extend(Cesium.viewerDynamicObjectMixin);
     *
     * //Show a pop-up alert if we encounter an error when processing a dropped file
     * viewer.onDropError.addEventListener(function(dropHandler, name, error) {
     *     console.log(error);
     *     window.alert(error);
     * });
     */
    var Viewer = function(container, options) {
        if (!defined(container)) {
            throw new DeveloperError('container is required.');
        }

        container = getElement(container);
        options = defaultValue(options, defaultValue.EMPTY_OBJECT);

        var createBaseLayerPicker = !defined(options.baseLayerPicker) || options.baseLayerPicker !== false;

        //If using BaseLayerPicker, imageryProvider is an invalid option
        if (createBaseLayerPicker && defined(options.imageryProvider)) {
            throw new DeveloperError('options.imageryProvider is not available when using the BaseLayerPicker widget. \
Either specify options.selectedImageryProviderViewModel instead or set options.baseLayerPicker to false.');
        }

        //If not using BaseLayerPicker, selectedImageryProviderViewModel is an invalid option
        if (!createBaseLayerPicker && defined(options.selectedImageryProviderViewModel)) {
            throw new DeveloperError('options.selectedImageryProviderViewModel is not available when not using the BaseLayerPicker widget. \
Either specify options.imageryProvider instead or set options.baseLayerPicker to true.');
        }

        var viewerContainer = document.createElement('div');
        viewerContainer.className = 'cesium-viewer';
        container.appendChild(viewerContainer);

        //Cesium widget
        var cesiumWidgetContainer = document.createElement('div');
        cesiumWidgetContainer.className = 'cesium-viewer-cesiumWidgetContainer';
        viewerContainer.appendChild(cesiumWidgetContainer);
        var cesiumWidget = new CesiumWidget(cesiumWidgetContainer, {
            terrainProvider : options.terrainProvider,
            imageryProvider : createBaseLayerPicker ? false : options.imageryProvider,
            sceneMode : options.sceneMode,
            contextOptions : options.contextOptions,
            useDefaultRenderLoop : false
        });

        var dataSourceCollection = new DataSourceCollection();
        var dataSourceDisplay = new DataSourceDisplay(cesiumWidget.scene, dataSourceCollection);

        var clock = cesiumWidget.clock;
        var clockViewModel = new ClockViewModel(clock);

        var toolbar = document.createElement('div');
        toolbar.className = 'cesium-viewer-toolbar';
        viewerContainer.appendChild(toolbar);

        //HomeButton
        var homeButton;
        if (!defined(options.homeButton) || options.homeButton !== false) {
            var homeButtonContainer = document.createElement('div');
            homeButtonContainer.className = 'cesium-viewer-homeButtonContainer';
            toolbar.appendChild(homeButtonContainer);
            homeButton = new HomeButton(homeButtonContainer, cesiumWidget.scene, cesiumWidget.sceneTransitioner, cesiumWidget.centralBody.getEllipsoid());
        }

        //SceneModePicker
        var sceneModePicker;
        if (!defined(options.sceneModePicker) || options.sceneModePicker !== false) {
            var sceneModePickerContainer = document.createElement('div');
            sceneModePickerContainer.className = 'cesium-viewer-sceneModePickerContainer';
            toolbar.appendChild(sceneModePickerContainer);
            sceneModePicker = new SceneModePicker(sceneModePickerContainer, cesiumWidget.sceneTransitioner);
        }

        //BaseLayerPicker
        var baseLayerPicker;
        if (createBaseLayerPicker) {
            var baseLayerPickerContainer = document.createElement('div');
            baseLayerPickerContainer.className = 'cesium-viewer-baseLayerPickerContainer';
            toolbar.appendChild(baseLayerPickerContainer);
            var providerViewModels = defaultValue(options.imageryProviderViewModels, createDefaultBaseLayers());
            baseLayerPicker = new BaseLayerPicker(baseLayerPickerContainer, cesiumWidget.centralBody.getImageryLayers(), providerViewModels);
            baseLayerPicker.viewModel.selectedItem = defaultValue(options.selectedImageryProviderViewModel, providerViewModels[0]);

            //Grab the dropdown for resize code.
            var elements = baseLayerPickerContainer.getElementsByClassName('cesium-baseLayerPicker-dropDown');
            this._baseLayerPickerDropDown = elements[0];
        }

        //Animation
        var animation;
        if (!defined(options.animation) || options.animation !== false) {
            var animationContainer = document.createElement('div');
            animationContainer.className = 'cesium-viewer-animationContainer';
            viewerContainer.appendChild(animationContainer);
            animation = new Animation(animationContainer, new AnimationViewModel(clockViewModel));
        }

        //Timeline
        var timeline;
        if (!defined(options.timeline) || options.timeline !== false) {
            var timelineContainer = document.createElement('div');
            timelineContainer.className = 'cesium-viewer-timelineContainer';
            viewerContainer.appendChild(timelineContainer);
            timeline = new Timeline(timelineContainer, clock);
            timeline.addEventListener('settime', onTimelineScrubfunction, false);
            timeline.zoomTo(clock.startTime, clock.stopTime);
        }

        //Fullscreen
        var fullscreenButton;
        if (!defined(options.fullscreenButton) || options.fullscreenButton !== false) {
            var fullscreenContainer = document.createElement('div');
            fullscreenContainer.className = 'cesium-viewer-fullscreenContainer';
            viewerContainer.appendChild(fullscreenContainer);
            fullscreenButton = new FullscreenButton(fullscreenContainer, defaultValue(options.fullscreenElement, container));

            //Subscribe to fullscreenButton.viewModel.isFullscreenEnabled so
            //that we can hide/show the button as well as size the timeline.
            var fullScreenEnabledCallback = function(value) {
                if (value) {
                    fullscreenContainer.style.display = 'block';
                } else {
                    fullscreenContainer.style.display = 'none';
                }
                if (defined(timeline)) {
                    timeline.container.style.right = fullscreenContainer.clientWidth + 'px';
                    timeline.resize();
                }
            };
            this._fullscreenSubscription = knockout.getObservable(fullscreenButton.viewModel, 'isFullscreenEnabled').subscribe(fullScreenEnabledCallback);
            fullScreenEnabledCallback(fullscreenButton.viewModel.isFullscreenEnabled);
        } else if (defined(timeline)) {
            timeline.container.style.right = 0;
        }

        var eventHelper = new EventHelper();

        //DataSourceBrowser
        function trackDataSourceClock(dataSource) {
            var dataSourceClock = dataSource.getClock();
            if (defined(dataSourceClock)) {
                dataSourceClock.clone(clock);
                if (defined(timeline)) {
                    timeline.updateFromClock();
                    timeline.zoomTo(dataSourceClock.startTime, dataSourceClock.stopTime);
                }
            }
        }

        var dataSourceBrowser;
        if (!defined(options.dataSourceBrowser) || options.dataSourceBrowser !== false) {
            var dataSourceBrowserContainer = document.createElement('div');
            dataSourceBrowserContainer.className = 'cesium-viewer-dataSourceBrowserContainer';
            viewerContainer.appendChild(dataSourceBrowserContainer);
            dataSourceBrowser = new DataSourceBrowser(dataSourceBrowserContainer, dataSourceCollection);
            eventHelper.add(dataSourceBrowser.viewModel.onClockSelected, trackDataSourceClock);
        }

        function updateDataSourceDisplay(clock) {
            dataSourceDisplay.update(clock.currentTime);
        }

        eventHelper.add(clock.onTick, updateDataSourceDisplay);

        function setClockFromDataSource(dataSourceCollection, dataSource) {
            if (dataSourceCollection.getLength() === 1) {
<<<<<<< HEAD
                if (defined(dataSourceBrowser)) {
                    dataSourceBrowser.viewModel.clockTrackedDataSource = dataSource;
                } else {
                    trackDataSourceClock(dataSource);
=======
                var dataSourceClock = dataSource.getClock();
                if (defined(dataSourceClock)) {
                    dataSourceClock.getValue(clock);
                    if (defined(timeline)) {
                        timeline.updateFromClock();
                        timeline.zoomTo(dataSourceClock.startTime, dataSourceClock.stopTime);
                    }
>>>>>>> a58d1a00
                }
            }
        }

        eventHelper.add(dataSourceCollection.dataSourceAdded, setClockFromDataSource);

        this._container = container;
        this._element = viewerContainer;
        this._cesiumWidget = cesiumWidget;
        this._dataSourceCollection = dataSourceCollection;
        this._dataSourceDisplay = dataSourceDisplay;
        this._clockViewModel = clockViewModel;
        this._toolbar = toolbar;
        this._homeButton = homeButton;
        this._sceneModePicker = sceneModePicker;
        this._baseLayerPicker = baseLayerPicker;
        this._animation = animation;
        this._timeline = timeline;
        this._fullscreenButton = fullscreenButton;
        this._dataSourceBrowser = dataSourceBrowser;
        this._eventHelper = eventHelper;
        this._lastWidth = 0;
        this._lastHeight = 0;
        this._useDefaultRenderLoop = undefined;
        this._renderLoopRunning = false;
        this._showRenderLoopErrors = defaultValue(options.showRenderLoopErrors, true);
        this._onRenderLoopError = new Event();

        //Start the render loop if not explicitly disabled in options.
        this.useDefaultRenderLoop = defaultValue(options.useDefaultRenderLoop, true);
    };

    defineProperties(Viewer.prototype, {
        /**
         * Gets the parent container.
         * @memberof Viewer.prototype
         * @type {Element}
         */
        container : {
            get : function() {
                return this._container;
            }
        },

        /**
         * Gets the CesiumWidget.
         * @memberof Viewer.prototype
         * @type {CesiumWidget}
         */
        cesiumWidget : {
            get : function() {
                return this._cesiumWidget;
            }
        },

        /**
         * Gets the HomeButton.
         * @memberof Viewer.prototype
         * @type {HomeButton}
         */
        homeButton : {
            get : function() {
                return this._homeButton;
            }
        },

        /**
         * Gets the SceneModePicker.
         * @memberof Viewer.prototype
         * @type {SceneModePicker}
         */
        sceneModePicker : {
            get : function() {
                return this._sceneModePicker;
            }
        },

        /**
         * Gets the BaseLayerPicker.
         * @memberof Viewer.prototype
         * @type {BaseLayerPicker}
         */
        baseLayerPicker : {
            get : function() {
                return this._baseLayerPicker;
            }
        },

        /**
         * Gets the Animation widget.
         * @memberof Viewer.prototype
         * @type {Animation}
         */
        animation : {
            get : function() {
                return this._animation;
            }
        },

        /**
         * Gets the Timeline widget.
         * @memberof Viewer.prototype
         * @type {Timeline}
         */
        timeline : {
            get : function() {
                return this._timeline;
            }
        },

        /**
         * Gets the FullscreenButton.
         * @memberof Viewer.prototype
         * @type {FullscreenButton}
         */
        fullscreenButton : {
            get : function() {
                return this._fullscreenButton;
            }
        },

        /**
         * Gets the DataSourceBrowser.
         * @memberof Viewer
         * @type {DataSourceBrowser}
         */
        dataSourceBrowser : {
            get : function() {
                return this._dataSourceBrowser;
            }
        },

        /**
         * Gets the display used for {@link DataSource} visualization.
         * @memberof Viewer.prototype
         * @type {DataSourceDisplay}
         */
        dataSourceDisplay : {
            get : function() {
                return this._dataSourceDisplay;
            }
        },

        /**
         * Gets the set of {@link DataSource} instances to be visualized.
         * @memberof Viewer.prototype
         * @type {DataSourceCollection}
         */
        dataSources : {
            get : function() {
                return this._dataSourceCollection;
            }
        },

        /**
         * Gets the canvas.
         * @memberof Viewer.prototype
         * @returns {Canvas} The canvas.
         */
        canvas : {
            get : function() {
                return this._cesiumWidget.canvas;
            }
        },

        /**
         * Gets the Cesium logo element.
         * @memberof Viewer.prototype
         * @returns {Element} The logo element.
         */
        cesiumLogo : {
            get : function() {
                return this._cesiumWidget.cesiumLogo;
            }
        },

        /**
         * Gets the scene.
         * @memberof Viewer.prototype
         * @returns {Scene} The scene.
         */
        scene : {
            get : function() {
                return this._cesiumWidget.scene;
            }
        },

        /**
         * Gets the primary central body.
         * @memberof Viewer.prototype
         * @returns {CentralBody} The primary central body.
         */
        centralBody : {
            get : function() {
                return this._cesiumWidget.centralBody;
            }
        },

        /**
         * Gets the clock.
         * @memberof Viewer.prototype
         * @returns {Clock} the clock
         */
        clock : {
            get : function() {
                return this._cesiumWidget.clock;
            }
        },

        /**
         * Gets the scene transitioner.
         * @memberof Viewer.prototype
         * @returns {SceneTransitioner} The scene transitioner.
         */
        sceneTransitioner : {
            get : function() {
                return this._cesiumWidget.sceneTransitioner;
            }
        },

        /**
         * Gets the screen space event handler.
         * @memberof Viewer.prototype
         * @returns {ScreenSpaceEventHandler}
         */
        screenSpaceEventHandler : {
            get : function() {
                return this._cesiumWidget.screenSpaceEventHandler;
            }
        },

        /**
         * Gets the event that will be raised when an error is encountered during the default render loop.
         * The viewer instance and the generated exception are the only two parameters passed to the event handler.
         * <code>useDefaultRenderLoop</code> will be set to false whenever an exception is generated and must
         * be set back to true to continue rendering after an exception.
         * @memberof Viewer.prototype
         * @type {Event}
         */
        onRenderLoopError : {
            get : function() {
                return this._onRenderLoopError;
            }
        },

        /**
         * Gets or sets whether or not this widget should control the render loop.
         * If set to true the widget will use {@link requestAnimationFrame} to
         * perform rendering and resizing of the widget, as well as drive the
         * simulation clock. If set to false, you must manually call the
         * <code>resize</code>, <code>render</code> methods
         * as part of a custom render loop.
         * @memberof Viewer.prototype
         *
         * @type {Boolean}
         */
        useDefaultRenderLoop : {
            get : function() {
                return this._useDefaultRenderLoop;
            },
            set : function(value) {
                if (this._useDefaultRenderLoop !== value) {
                    this._useDefaultRenderLoop = value;
                    if (value && !this._renderLoopRunning) {
                        startRenderLoop(this);
                    }
                }
            }
        }
    });

    /**
     * Extends the base viewer functionality with the provided mixin.
     * A mixin may add additional properties, functions, or other behavior
     * to the provided viewer instance.
     * @memberof Viewer
     *
     * @param mixin The Viewer mixin to add to this instance.
     * @param options The options object to be passed to the mixin function.
     *
     * @see viewerDragDropMixin
     * @see viewerDynamicObjectMixin
     */
    Viewer.prototype.extend = function(mixin, options) {
        if (!defined(mixin)) {
            throw new DeveloperError('mixin is required.');
        }
        mixin(this, options);
    };

    /**
     * Resizes the widget to match the container size.
     * This function is called automatically as needed unless
     * <code>useDefaultRenderLoop</code> is set to false.
     * @memberof Viewer
     */
    Viewer.prototype.resize = function() {
        var cesiumWidget = this._cesiumWidget;
        cesiumWidget.resize();

        var container = this._container;
        var width = container.clientWidth;
        var height = container.clientHeight;
        if (width === this._lastWidth && height === this._lastHeight) {
            return;
        }

        var panelMaxHeight = height - 125;

        var baseLayerPickerDropDown = this._baseLayerPickerDropDown;
        if (defined(baseLayerPickerDropDown)) {
            baseLayerPickerDropDown.style.maxHeight = panelMaxHeight + 'px';
        }

        if (defined(this._dataSourceBrowser)) {
            this._dataSourceBrowser.viewModel.maxHeight = panelMaxHeight;
        }

        var timelineExists = defined(this._timeline);
        var animationExists = defined(this._animation);
        var animationContainer;

        var resizeWidgets = !animationExists;
        var animationWidth = 0;
        if (animationExists) {
            var lastWidth = this._lastWidth;
            animationContainer = this._animation.container;
            if (width > 900) {
                if (lastWidth <= 900) {
                    animationWidth = 169;
                    animationContainer.style.width = '169px';
                    animationContainer.style.height = '112px';
                    resizeWidgets = true;
                    this._animation.resize();
                }
            } else if (width >= 600) {
                if (lastWidth < 600 || lastWidth > 900) {
                    animationWidth = 136;
                    animationContainer.style.width = '136px';
                    animationContainer.style.height = '90px';
                    resizeWidgets = true;
                    this._animation.resize();
                }
            } else if (lastWidth > 600 || lastWidth === 0) {
                animationWidth = 106;
                animationContainer.style.width = '106px';
                animationContainer.style.height = '70px';
                resizeWidgets = true;
                this._animation.resize();
            }
        }

        if (resizeWidgets) {
            var logoBottom = 0;
            var logoLeft = animationWidth + 5;

            if (timelineExists) {
                logoBottom = this._timeline.container.clientHeight + 3;
                this._timeline.container.style.left = animationWidth + 'px';
            }

            if (timelineExists || animationExists) {
                var creditContainer = cesiumWidget.creditContainer;
                creditContainer.style.bottom = logoBottom + 'px';
                creditContainer.style.left = logoLeft + 'px';
            }
        }

        if (timelineExists) {
            this._timeline.resize();
        }

        this._lastWidth = width;
        this._lastHeight = height;
    };

    /**
     * Renders the scene.  This function is called automatically
     * unless <code>useDefaultRenderLoop</code> is set to false;
     * @memberof Viewer
     */
    Viewer.prototype.render = function() {
        this._cesiumWidget.render();
    };

    /**
     * @memberof Viewer
     * @returns {Boolean} true if the object has been destroyed, false otherwise.
     */
    Viewer.prototype.isDestroyed = function() {
        return false;
    };

    /**
     * Destroys the widget.  Should be called if permanently
     * removing the widget from layout.
     * @memberof Viewer
     */
    Viewer.prototype.destroy = function() {
        this._container.removeChild(this._element);
        this._element.removeChild(this._toolbar);

        this._eventHelper.removeAll();

        if (defined(this._homeButton)) {
            this._homeButton = this._homeButton.destroy();
        }

        if (defined(this._sceneModePicker)) {
            this._sceneModePicker = this._sceneModePicker.destroy();
        }

        if (defined(this._baseLayerPicker)) {
            this._baseLayerPicker = this._baseLayerPicker.destroy();
        }

        if (defined(this._animation)) {
            this._element.removeChild(this._animation.container);
            this._animation = this._animation.destroy();
        }

        if (defined(this._timeline)) {
            this._timeline.removeEventListener('settime', onTimelineScrubfunction, false);
            this._element.removeChild(this._timeline.container);
            this._timeline = this._timeline.destroy();
        }

        if (defined(this._fullscreenButton)) {
            this._fullscreenSubscription.dispose();
            this._element.removeChild(this._fullscreenButton.container);
            this._fullscreenButton = this._fullscreenButton.destroy();
        }

        if (defined(this._dataSourceBrowser)) {
            this._viewerContainer.removeChild(this._dataSourceBrowser.container);
            this._dataSourceBrowser = this._dataSourceBrowser.destroy();
        }

        this._clockViewModel = this._clockViewModel.destroy();
        this._dataSourceDisplay = this._dataSourceDisplay.destroy();
        this._cesiumWidget = this._cesiumWidget.destroy();

        this._dataSourceCollection = this._dataSourceCollection.destroy();

        return destroyObject(this);
    };

    return Viewer;
});<|MERGE_RESOLUTION|>--- conflicted
+++ resolved
@@ -295,7 +295,7 @@
         function trackDataSourceClock(dataSource) {
             var dataSourceClock = dataSource.getClock();
             if (defined(dataSourceClock)) {
-                dataSourceClock.clone(clock);
+                dataSourceClock.getValue(clock);
                 if (defined(timeline)) {
                     timeline.updateFromClock();
                     timeline.zoomTo(dataSourceClock.startTime, dataSourceClock.stopTime);
@@ -320,20 +320,10 @@
 
         function setClockFromDataSource(dataSourceCollection, dataSource) {
             if (dataSourceCollection.getLength() === 1) {
-<<<<<<< HEAD
                 if (defined(dataSourceBrowser)) {
                     dataSourceBrowser.viewModel.clockTrackedDataSource = dataSource;
                 } else {
                     trackDataSourceClock(dataSource);
-=======
-                var dataSourceClock = dataSource.getClock();
-                if (defined(dataSourceClock)) {
-                    dataSourceClock.getValue(clock);
-                    if (defined(timeline)) {
-                        timeline.updateFromClock();
-                        timeline.zoomTo(dataSourceClock.startTime, dataSourceClock.stopTime);
-                    }
->>>>>>> a58d1a00
                 }
             }
         }
