--- conflicted
+++ resolved
@@ -27,7 +27,7 @@
      * @exception {DeveloperError} container is required.
      * @exception {DeveloperError} scene is required.
      */
-    var HomeButton = function(container, scene, transitioner, ellipsoid) {
+    var HomeButton = function(container, scene, transitioner, ellipsoid, flightDuration) {
         if (typeof container === 'undefined') {
             throw new DeveloperError('container is required.');
         }
@@ -41,7 +41,7 @@
         }
 
         this._container = container;
-        this._viewModel = new HomeButtonViewModel(scene, transitioner, ellipsoid);
+        this._viewModel = new HomeButtonViewModel(scene, transitioner, ellipsoid, flightDuration);
 
         this._element = document.createElement('span');
         this._element.className = 'cesium-homeButton';
@@ -70,28 +70,12 @@
          *
          * @type {HomeButtonViewModel}
          */
-<<<<<<< HEAD
-        this.viewModel = new HomeButtonViewModel(scene, transitioner, ellipsoid, 1500);
-
-        /**
-         * Gets the container element for the widget.
-         * @memberof HomeButton
-         * @type {Element}
-         */
-        this.container = container;
-
-        this._element = document.createElement('span');
-        this._element.className = 'cesium-homeButton';
-        this._element.setAttribute('data-bind', 'attr: { title: tooltip }, click: command');
-        container.appendChild(this._element);
-=======
         viewModel : {
             get : function() {
                 return this._viewModel;
             }
         }
     });
->>>>>>> 444fb8f3
 
     /**
      * @memberof HomeButton
