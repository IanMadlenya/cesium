//#define SHOW_TILE_BOUNDARIES

uniform vec4 u_initialColor;

#if TEXTURE_UNITS > 0
uniform sampler2D u_dayTextures[TEXTURE_UNITS];
uniform vec4 u_dayTextureTranslationAndScale[TEXTURE_UNITS];

#ifdef APPLY_ALPHA
uniform float u_dayTextureAlpha[TEXTURE_UNITS];
#endif

#ifdef APPLY_BRIGHTNESS
uniform float u_dayTextureBrightness[TEXTURE_UNITS];
#endif

#ifdef APPLY_CONTRAST
uniform float u_dayTextureContrast[TEXTURE_UNITS];
#endif

#ifdef APPLY_HUE
uniform float u_dayTextureHue[TEXTURE_UNITS];
#endif

#ifdef APPLY_SATURATION
uniform float u_dayTextureSaturation[TEXTURE_UNITS];
#endif

#ifdef APPLY_GAMMA
uniform float u_dayTextureOneOverGamma[TEXTURE_UNITS];
#endif

uniform vec4 u_dayTextureTexCoordsRectangle[TEXTURE_UNITS];
#endif

#ifdef SHOW_REFLECTIVE_OCEAN
uniform sampler2D u_waterMask;
uniform vec4 u_waterMaskTranslationAndScale;
uniform float u_zoomedOutOceanSpecularIntensity;
#endif

#ifdef SHOW_OCEAN_WAVES
uniform sampler2D u_oceanNormalMap;
#endif

#ifdef ENABLE_DAYNIGHT_SHADING
uniform vec2 u_lightingFadeDistance;
#endif

varying vec3 v_positionMC;
varying vec3 v_positionEC;
varying vec2 v_textureCoordinates;
varying vec3 v_normalMC;
varying vec3 v_normalEC;

vec4 sampleAndBlend(
    vec4 previousColor,
    sampler2D texture,
    vec2 tileTextureCoordinates,
    vec4 textureCoordinateRectangle,
    vec4 textureCoordinateTranslationAndScale,
    float textureAlpha,
    float textureBrightness,
    float textureContrast,
    float textureHue,
    float textureSaturation,
    float textureOneOverGamma)
{
    // This crazy step stuff sets the alpha to 0.0 if this following condition is true:
    //    tileTextureCoordinates.s < textureCoordinateRectangle.s ||
    //    tileTextureCoordinates.s > textureCoordinateRectangle.p ||
    //    tileTextureCoordinates.t < textureCoordinateRectangle.t ||
    //    tileTextureCoordinates.t > textureCoordinateRectangle.q
    // In other words, the alpha is zero if the fragment is outside the rectangle
    // covered by this texture.  Would an actual 'if' yield better performance?
    vec2 alphaMultiplier = step(textureCoordinateRectangle.st, tileTextureCoordinates); 
    textureAlpha = textureAlpha * alphaMultiplier.x * alphaMultiplier.y;
    
    alphaMultiplier = step(vec2(0.0), textureCoordinateRectangle.pq - tileTextureCoordinates);
    textureAlpha = textureAlpha * alphaMultiplier.x * alphaMultiplier.y;
    
    vec2 translation = textureCoordinateTranslationAndScale.xy;
    vec2 scale = textureCoordinateTranslationAndScale.zw;
    vec2 textureCoordinates = tileTextureCoordinates * scale + translation;
    vec4 sample = texture2D(texture, textureCoordinates);
    vec3 color = sample.rgb;
    float alpha = sample.a;
    
#ifdef APPLY_BRIGHTNESS
    color = mix(vec3(0.0), color, textureBrightness);
#endif

#ifdef APPLY_CONTRAST
    color = mix(vec3(0.5), color, textureContrast);
#endif

#ifdef APPLY_HUE
    color = czm_hue(color, textureHue);
#endif

#ifdef APPLY_SATURATION
    color = czm_saturation(color, textureSaturation);
#endif

#ifdef APPLY_GAMMA
    color = pow(color, vec3(textureOneOverGamma));
#endif

    float sourceAlpha = alpha * textureAlpha;
    float outAlpha = mix(previousColor.a, 1.0, sourceAlpha);
    vec3 outColor = mix(previousColor.rgb * previousColor.a, color, sourceAlpha) / outAlpha;
    return vec4(outColor, outAlpha);
}

vec4 computeDayColor(vec4 initialColor, vec2 textureCoordinates);
vec4 computeWaterColor(vec3 positionEyeCoordinates, vec2 textureCoordinates, mat3 enuToEye, vec4 imageryColor, float specularMapValue);

void main()
{
    // The clamp below works around an apparent bug in Chrome Canary v23.0.1241.0
    // where the fragment shader sees textures coordinates < 0.0 and > 1.0 for the
    // fragments on the edges of tiles even though the vertex shader is outputting
    // coordinates strictly in the 0-1 range.
    vec4 color = computeDayColor(u_initialColor, clamp(v_textureCoordinates, 0.0, 1.0));

#ifdef SHOW_TILE_BOUNDARIES
    if (v_textureCoordinates.x < (1.0/256.0) || v_textureCoordinates.x > (255.0/256.0) ||
        v_textureCoordinates.y < (1.0/256.0) || v_textureCoordinates.y > (255.0/256.0))
    {
        color = vec4(1.0, 0.0, 0.0, 1.0);
    }
#endif

<<<<<<< HEAD
    vec4 color = vec4(startDayColor, 1.0);
    
#if defined(SHOW_REFLECTIVE_OCEAN) || defined(ENABLE_DAYNIGHT_SHADING)
=======
#if defined(SHOW_REFLECTIVE_OCEAN) || defined(ENABLE_LIGHTING)
>>>>>>> 4786584d
    vec3 normalMC = normalize(czm_geodeticSurfaceNormal(v_positionMC, vec3(0.0), vec3(1.0)));   // normalized surface normal in model coordinates
    vec3 normalEC = normalize(czm_normal3D * normalMC);                                         // normalized surface normal in eye coordiantes
#elif defined(ENABLE_VERTEX_LIGHTING)
    vec3 normalMC = normalize(v_normalMC);														// normalized surface normal in model coordinates
    vec3 normalEC = normalize(v_normalEC);                                                      // normalized surface normal in eye coordiantes
#endif

#ifdef SHOW_REFLECTIVE_OCEAN
    vec2 waterMaskTranslation = u_waterMaskTranslationAndScale.xy;
    vec2 waterMaskScale = u_waterMaskTranslationAndScale.zw;
    vec2 waterMaskTextureCoordinates = v_textureCoordinates * waterMaskScale + waterMaskTranslation;

    float mask = texture2D(u_waterMask, waterMaskTextureCoordinates).r;

    if (mask > 0.0)
    {
        mat3 enuToEye = czm_eastNorthUpToEyeCoordinates(v_positionMC, normalEC);
        
        vec2 ellipsoidTextureCoordinates = czm_ellipsoidWgs84TextureCoordinates(normalMC);
        vec2 ellipsoidFlippedTextureCoordinates = czm_ellipsoidWgs84TextureCoordinates(normalMC.zyx);

        vec2 textureCoordinates = mix(ellipsoidTextureCoordinates, ellipsoidFlippedTextureCoordinates, czm_morphTime * smoothstep(0.9, 0.95, normalMC.z));

        color = computeWaterColor(v_positionEC, textureCoordinates, enuToEye, color, mask);
    }
#endif

#ifdef ENABLE_VERTEX_LIGHTING
    float diffuseIntensity = czm_getLambertDiffuse(czm_sunDirectionEC, normalEC) * 0.8 + 0.2;
    gl_FragColor = vec4(color.rgb * diffuseIntensity, color.a);
#elif defined(ENABLE_DAYNIGHT_SHADING)
    float diffuseIntensity = clamp(czm_getLambertDiffuse(czm_sunDirectionEC, normalEC) * 5.0 + 0.3, 0.0, 1.0);
    float cameraDist = length(czm_view[3]);
    float fadeOutDist = u_lightingFadeDistance.x;
    float fadeInDist = u_lightingFadeDistance.y;
    float t = clamp((cameraDist - fadeOutDist) / (fadeInDist - fadeOutDist), 0.0, 1.0);
    diffuseIntensity = mix(1.0, diffuseIntensity, t);
    gl_FragColor = vec4(color.rgb * diffuseIntensity, color.a);
#else
    gl_FragColor = color;
#endif
}

#ifdef SHOW_REFLECTIVE_OCEAN

float waveFade(float edge0, float edge1, float x)
{
    float y = clamp((x - edge0) / (edge1 - edge0), 0.0, 1.0);
    return pow(1.0 - y, 5.0);
}

// Based on water rendering by Jonas Wagner:
// http://29a.ch/2012/7/19/webgl-terrain-rendering-water-fog

const float oceanFrequency = 125000.0;
const float oceanAnimationSpeed = 0.006;
const float oceanAmplitude = 2.0;
const float oceanSpecularIntensity = 0.5;

vec4 computeWaterColor(vec3 positionEyeCoordinates, vec2 textureCoordinates, mat3 enuToEye, vec4 imageryColor, float specularMapValue)
{
    float time = czm_frameNumber * oceanAnimationSpeed;
    
    vec3 positionToEyeEC = -positionEyeCoordinates;
    float positionToEyeECLength = length(positionToEyeEC);

    // The double normalize below works around a bug in Firefox on Android devices.
    vec3 normalizedpositionToEyeEC = normalize(normalize(positionToEyeEC));
    
    // Fade out the waves as the camera moves far from the surface.
    float waveIntensity = waveFade(70000.0, 1000000.0, positionToEyeECLength);

#ifdef SHOW_OCEAN_WAVES
    vec4 noise = czm_getWaterNoise(u_oceanNormalMap, textureCoordinates * oceanFrequency, time, 0.0);
    vec3 normalTangentSpace = noise.xyz * vec3(1.0, 1.0, (1.0 / oceanAmplitude));
    
    // fade out the normal perturbation as we move farther from the water surface
    normalTangentSpace.xy *= waveIntensity;
    normalTangentSpace = normalize(normalTangentSpace);
#else
    vec3 normalTangentSpace = vec3(0.0, 0.0, 1.0);
#endif

    vec3 normalEC = enuToEye * normalTangentSpace;
    
    const vec3 waveHighlightColor = vec3(0.3, 0.45, 0.6);
    
    // Use diffuse light to highlight the waves
    float diffuseIntensity = czm_getLambertDiffuse(czm_sunDirectionEC, normalEC);
    vec3 diffuseHighlight = waveHighlightColor * diffuseIntensity;
    
#ifdef SHOW_OCEAN_WAVES
    // Where diffuse light is low or non-existent, use wave highlights based solely on
    // the wave bumpiness and no particular light direction.
    float tsPerturbationRatio = normalTangentSpace.z;
    vec3 nonDiffuseHighlight = mix(waveHighlightColor * 5.0 * (1.0 - tsPerturbationRatio), vec3(0.0), diffuseIntensity);
#else
    vec3 nonDiffuseHighlight = vec3(0.0);
#endif

    // Add specular highlights in 3D, and in all modes when zoomed in.
    float specularIntensity = czm_getSpecular(czm_sunDirectionEC, normalizedpositionToEyeEC, normalEC, 10.0) + 0.25 * czm_getSpecular(czm_moonDirectionEC, normalizedpositionToEyeEC, normalEC, 10.0);
    float surfaceReflectance = mix(0.0, mix(u_zoomedOutOceanSpecularIntensity, oceanSpecularIntensity, waveIntensity), specularMapValue);
    float specular = specularIntensity * surfaceReflectance;
    
    return vec4(imageryColor.rgb + diffuseHighlight + nonDiffuseHighlight + specular, imageryColor.a); 
}

#endif // #ifdef SHOW_REFLECTIVE_OCEAN<|MERGE_RESOLUTION|>--- conflicted
+++ resolved
@@ -131,13 +131,7 @@
     }
 #endif
 
-<<<<<<< HEAD
-    vec4 color = vec4(startDayColor, 1.0);
-    
 #if defined(SHOW_REFLECTIVE_OCEAN) || defined(ENABLE_DAYNIGHT_SHADING)
-=======
-#if defined(SHOW_REFLECTIVE_OCEAN) || defined(ENABLE_LIGHTING)
->>>>>>> 4786584d
     vec3 normalMC = normalize(czm_geodeticSurfaceNormal(v_positionMC, vec3(0.0), vec3(1.0)));   // normalized surface normal in model coordinates
     vec3 normalEC = normalize(czm_normal3D * normalMC);                                         // normalized surface normal in eye coordiantes
 #elif defined(ENABLE_VERTEX_LIGHTING)
