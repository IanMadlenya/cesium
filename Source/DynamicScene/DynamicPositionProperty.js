/*global define*/
define([
        '../Core/defined',
        '../Core/DeveloperError',
        '../Core/Ellipsoid',
        '../Core/Iso8601',
        '../Core/JulianDate',
        '../Core/Matrix3',
        '../Core/ReferenceFrame',
        '../Core/TimeInterval',
        '../Core/TimeIntervalCollection',
        '../Core/Transforms',
        './CzmlPosition',
        './DynamicProperty'
    ], function(
        defined,
        DeveloperError,
        Ellipsoid,
        Iso8601,
        JulianDate,
        Matrix3,
        ReferenceFrame,
        TimeInterval,
        TimeIntervalCollection,
        Transforms,
        CzmlPosition,
        DynamicProperty) {
    "use strict";

    var scratchMatrix3 = new Matrix3();

    function convertToFixed(time, value) {
        var icrfToFixed = Transforms.computeIcrfToFixedMatrix(time, scratchMatrix3);
        if (!defined(icrfToFixed)) {
            icrfToFixed = Transforms.computeTemeToPseudoFixedMatrix(time, scratchMatrix3);
        }
        return icrfToFixed.multiplyByVector(value, value);
    }

    /**
     * A dynamic property which stores both Cartesian and Cartographic data
     * and can convert and return the desired type of data for a desired time.
     * Rather than creating instances of this object directly, it's typically
     * created and managed via loading CZML data into a DynamicObjectCollection.
     * Instances of this type are exposed via DynamicObject and it's sub-objects
     * and are responsible for interpreting and interpolating the data for visualization.
     *
     * @alias DynamicPositionProperty
     * @constructor
     *
     * @see DynamicObject
     * @see DynamicProperty
     * @see ReferenceProperty
     * @see DynamicMaterialProperty
     * @see DynamicDirectionsProperty
     * @see DynamicVertexPositionsProperty
     */
    var DynamicPositionProperty = function() {
        this._dynamicProperties = [];
        this._propertyIntervals = new TimeIntervalCollection();
        this._cachedTime = undefined;
        this._cachedInterval = undefined;
    };

    /**
     * Processes the provided CZML interval or intervals into this property.
     *
     * @memberof DynamicPositionProperty
     *
     * @param {Object} czmlIntervals The CZML data to process.
     * @param {TimeInterval} [constrainedInterval] Constrains the processing so that any times outside of this interval are ignored.
     */
    DynamicPositionProperty.prototype.processCzmlIntervals = function(czmlIntervals, constrainedInterval) {
        if (Array.isArray(czmlIntervals)) {
            for ( var i = 0, len = czmlIntervals.length; i < len; i++) {
                this._addCzmlInterval(czmlIntervals[i], constrainedInterval);
            }
        } else {
            this._addCzmlInterval(czmlIntervals, constrainedInterval);
        }
    };

    /**
<<<<<<< HEAD
=======
     * Retrieves the value of the object at the supplied time as a Cartographic.
     * @memberof DynamicPositionProperty
     *
     * @param {JulianDate} time The time for which to retrieve the value.
     * @param {Cartographic} [result] The object to store the result onto, if undefined a new instance will be created.
     * @returns The modified result property, or a new instance if result was undefined.
     */
    DynamicPositionProperty.prototype.getValueCartographic = function(time, result) {
        if (!defined(time)) {
            throw new DeveloperError('time is required.');
        }

        var interval = this._cachedInterval;
        if (!JulianDate.equals(this._cachedTime, time)) {
            this._cachedTime = JulianDate.clone(time, this._cachedTime);
            if (!defined(interval) || !interval.contains(time)) {
                interval = this._propertyIntervals.findIntervalContainingDate(time);
                this._cachedInterval = interval;
            }
        }

        if (!defined(interval)) {
            return undefined;
        }
        var property = interval.data;
        result = interval.cachedValue = property.getValue(time, interval.cachedValue);
        if (defined(result)) {
            if (interval.data.referenceFrame === ReferenceFrame.INERTIAL) {
                result = convertToFixed(time, result);
            }
            result = wgs84.cartesianToCartographic(result);
        }
        return result;
    };

    /**
>>>>>>> 31760574
     * Retrieves the value of the object at the supplied time as a Cartesian3.
     * @memberof DynamicPositionProperty
     *
     * @param {JulianDate} time The time for which to retrieve the value.
     * @param {Cartesian3} [result] The object to store the result onto, if undefined a new instance will be created.
     * @returns The modified result property, or a new instance if result was undefined.
     */
<<<<<<< HEAD
    DynamicPositionProperty.prototype.getValue = function(time, result) {
        if (typeof time === 'undefined') {
=======
    DynamicPositionProperty.prototype.getValueCartesian = function(time, result) {
        if (!defined(time)) {
>>>>>>> 31760574
            throw new DeveloperError('time is required.');
        }

        var interval = this._cachedInterval;
        if (!JulianDate.equals(this._cachedTime, time)) {
            this._cachedTime = JulianDate.clone(time, this._cachedTime);
            if (!defined(interval) || !interval.contains(time)) {
                interval = this._propertyIntervals.findIntervalContainingDate(time);
                this._cachedInterval = interval;
            }
        }

        if (!defined(interval)) {
            return undefined;
        }
        var property = interval.data;
        result = property.getValue(time, result);
        if (interval.data.referenceFrame === ReferenceFrame.INERTIAL) {
            return convertToFixed(time, result);
        }
        return result;
    };

<<<<<<< HEAD
=======
    /**
     * Retrieves all values in the provided time range.  Rather than sampling, this
     * method returns the actual data points used in the source data, with the exception
     * of start, stop and currentTime parameters, which will be sampled.
     *
     * @param {JulianDate} start The first time to retrieve values for.
     * @param {JulianDate} stop The last time to retrieve values for .
     * @param {JulianDate} [currentTime] If provided, causes the algorithm to always sample the provided time, assuming it is between start and stop.
     * @param {Array} [result] The array into which to store the result.
     * @returns The modified result array or a new instance if one was not provided.
     */
    DynamicPositionProperty.prototype.getValueRangeCartesian = function(start, stop, currentTime, result) {
        if (!defined(start)) {
            throw new DeveloperError('start is required');
        }

        if (!defined(stop)) {
            throw new DeveloperError('stop is required');
        }

        if (!defined(result)) {
            result = [];
        }

        var propertyIntervals = this._propertyIntervals;

        var startIndex = defined(start) ? propertyIntervals.indexOf(start) : 0;
        var stopIndex = defined(stop) ? propertyIntervals.indexOf(stop) : propertyIntervals.length - 1;
        if (startIndex < 0) {
            startIndex = ~startIndex;
        }

        if (startIndex === propertyIntervals.getLength()) {
            result.length = 0;
            return result;
        }

        if (stopIndex < 0) {
            stopIndex = ~stopIndex;
            if (stopIndex !== propertyIntervals.getLength()) {
                result.length = 0;
                return result;
            }
            stopIndex -= 1;
        }

        var r = 0;
        //Always step exactly on start (but only use it if it exists.)
        var tmp;
        tmp = this.getValueCartesian(start, result[r]);
        if (defined(tmp)) {
            result[r++] = tmp;
        }

        var steppedOnNow = !defined(currentTime) || currentTime.lessThan(start) || currentTime.greaterThan(stop);
        for ( var i = startIndex; i < stopIndex + 1; i++) {
            var current;
            var interval = propertyIntervals.get(i);
            var nextInterval = propertyIntervals.get(i + 1);
            var loopStop = stop;
            if (defined(nextInterval) && stop.greaterThan(nextInterval.start)) {
                loopStop = nextInterval.start;
            }
            var property = interval.data;
            var currentInterval = property._intervals.get(0);
            var times = currentInterval.data.times;
            if (defined(times)) {
                //Iterate over all interval times and add the ones that fall in our
                //time range.  Note that times can contain data outside of
                //the intervals range.  This is by design for use with interpolation.
                var t;
                for (t = 0; t < times.length; t++) {
                    current = times[t];
                    if (!steppedOnNow && current.greaterThanOrEquals(currentTime)) {
                        tmp = property.getValue(currentTime, result[r]);
                        if (defined(tmp)) {
                            result[r++] = tmp;
                        }
                        steppedOnNow = true;
                    }
                    if (current.greaterThan(start) && current.lessThan(loopStop)) {
                        tmp = property.getValue(current, result[r]);
                        if (defined(tmp)) {
                            result[r++] = tmp;
                        }
                    }
                }
            } else {
                //If times is undefined, it's because the interval contains a single position
                //at which it stays for the duration of the interval.
                current = interval.start;

                //We don't need to actually step on now in this case, since the next value
                //will be the same; but we do still need to check for it.
                steppedOnNow = steppedOnNow || current.greaterThanOrEquals(currentTime);

                //Finally, get the value at this non-sampled interval.
                if (current.lessThan(loopStop)) {
                    tmp = property.getValue(current, result[r]);
                    if (defined(tmp)) {
                        result[r++] = tmp;
                    }
                }
            }
        }

        //Always step exactly on stop (but only use it if it exists.)
        tmp = this.getValueCartesian(stop, result[r]);
        if (defined(tmp)) {
            result[r++] = tmp;
        }

        result.length = r;
        return result;
    };

>>>>>>> 31760574
    DynamicPositionProperty.prototype._addCzmlInterval = function(czmlInterval, constrainedInterval) {
        this._cachedTime = undefined;
        this._cachedInterval = undefined;

        var iso8601Interval = czmlInterval.interval, property, unwrappedInterval;
        if (!defined(iso8601Interval)) {
            iso8601Interval = Iso8601.MAXIMUM_INTERVAL.clone();
        } else {
            iso8601Interval = TimeInterval.fromIso8601(iso8601Interval);
        }

        if (defined(constrainedInterval)) {
            iso8601Interval = iso8601Interval.intersect(constrainedInterval);
        }

        //See if we already have data at that interval.
        var thisIntervals = this._propertyIntervals;
        var existingInterval = thisIntervals.findInterval(iso8601Interval.start, iso8601Interval.stop);

        if (defined(existingInterval)) {
            //If so, see if the new data is the same type.
            property = existingInterval.data;
            if (defined(property)) {
                unwrappedInterval = CzmlPosition.unwrapInterval(czmlInterval);
            }
        } else {
            //If not, create it.
            existingInterval = iso8601Interval;
            thisIntervals.addInterval(existingInterval);
        }

        if (!defined(unwrappedInterval)) {
            unwrappedInterval = CzmlPosition.unwrapInterval(czmlInterval);
            if (defined(unwrappedInterval)) {
                property = new DynamicProperty(CzmlPosition);
                this._dynamicProperties.push(property);
                existingInterval.data = property;
                property.referenceFrame = ReferenceFrame.FIXED;
            }
        }

        //We could handle the data, add it to the property.
        if (defined(unwrappedInterval)) {
            if (defined(czmlInterval.referenceFrame)) {
                existingInterval.data.referenceFrame = ReferenceFrame[czmlInterval.referenceFrame];
            }
            property._addCzmlIntervalUnwrapped(iso8601Interval.start, iso8601Interval.stop, unwrappedInterval, czmlInterval.epoch, czmlInterval.interpolationAlgorithm, czmlInterval.interpolationDegree);
        }
    };

    DynamicPositionProperty.prototype._getReferenceFrame = function() {
        var propertyIntervals = this._propertyIntervals;
        if (propertyIntervals.getLength() > 0) {
            return propertyIntervals.get(0).data.referenceFrame;
        }
        return undefined;
    };

    DynamicPositionProperty.prototype._getValueInReferenceFrame = function(time, referenceFrame, result) {
        if (!defined(time)) {
            throw new DeveloperError('time is required.');
        }

        var interval = this._cachedInterval;
        if (!JulianDate.equals(this._cachedTime, time)) {
            this._cachedTime = JulianDate.clone(time, this._cachedTime);
            if (!defined(interval) || !interval.contains(time)) {
                interval = this._propertyIntervals.findIntervalContainingDate(time);
                this._cachedInterval = interval;
            }
        }

        if (!defined(interval)) {
            return undefined;
        }
        var property = interval.data;
        result = property.getValue(time, result);

        if (interval.data.referenceFrame !== referenceFrame) {
            if (referenceFrame === ReferenceFrame.FIXED) {
                return convertToFixed(time, result);
            }
            if (referenceFrame === ReferenceFrame.INERTIAL) {
                var fixedToIcrf = Transforms.computeFixedToIcrfMatrix(time, scratchMatrix3);
                if (!defined(fixedToIcrf)) {
                    return undefined;
                }
                return fixedToIcrf.multiplyByVector(result, result);
            }
        }
        return result;
    };

    DynamicPositionProperty.prototype._getValueRangeInReferenceFrame = function(start, stop, currentTime, referenceFrame, maximumStep, result) {
        if (!defined(start)) {
            throw new DeveloperError('start is required');
        }

        if (!defined(stop)) {
            throw new DeveloperError('stop is required');
        }

        if (!defined(result)) {
            result = [];
        }

        var propertyIntervals = this._propertyIntervals;

        var startIndex = defined(start) ? propertyIntervals.indexOf(start) : 0;
        var stopIndex = defined(stop) ? propertyIntervals.indexOf(stop) : propertyIntervals.length - 1;
        if (startIndex < 0) {
            startIndex = ~startIndex;
        }

        if (startIndex === propertyIntervals.getLength()) {
            result.length = 0;
            return result;
        }

        if (stopIndex < 0) {
            stopIndex = ~stopIndex;
            if (stopIndex !== propertyIntervals.getLength()) {
                result.length = 0;
                return result;
            }
            stopIndex -= 1;
        }

        var r = 0;
        //Always step exactly on start (but only use it if it exists.)
        var tmp;
        tmp = this._getValueInReferenceFrame(start, referenceFrame, result[r]);
        if (defined(tmp)) {
            result[r++] = tmp;
        }

        var steppedOnNow = !defined(currentTime) || currentTime.lessThan(start) || currentTime.greaterThan(stop);
        for ( var i = startIndex; i < stopIndex + 1; i++) {
            var current;
            var interval = propertyIntervals.get(i);
            var nextInterval = propertyIntervals.get(i + 1);
            var loopStop = stop;
            if (defined(nextInterval) && stop.greaterThan(nextInterval.start)) {
                loopStop = nextInterval.start;
            }

            var sampling = false;
            var sampleStepsToTake;
            var sampleStepsTaken;
            var sampleStepSize;

            var property = interval.data;
            var currentInterval = property._intervals.get(0);
            var times = currentInterval.data.times;
            if (defined(times)) {
                //Iterate over all interval times and add the ones that fall in our
                //time range.  Note that times can contain data outside of
                //the intervals range.  This is by design for use with interpolation.
                var t = 0;
                var len = times.length;
                current = times[t];
                while(t < len) {
                    if (!steppedOnNow && current.greaterThanOrEquals(currentTime)) {
                        tmp = this._getValueInReferenceFrame(currentTime, referenceFrame, result[r]);
                        if (defined(tmp)) {
                            result[r++] = tmp;
                        }
                        steppedOnNow = true;
                    }
                    if (current.greaterThan(start) && current.lessThan(loopStop)) {
                        tmp = this._getValueInReferenceFrame(current, referenceFrame, result[r]);
                        if (defined(tmp)) {
                            result[r++] = tmp;
                        }
                    }

                    if (t < (len - 1)) {
                        if (!sampling) {
                            var next = times[t + 1];
                            var secondsUntilNext = current.getSecondsDifference(next);
                            sampling = secondsUntilNext > maximumStep;

                            if (sampling) {
                                sampleStepsToTake = Math.floor(secondsUntilNext / maximumStep);
                                sampleStepsTaken = 0;
                                sampleStepSize = secondsUntilNext / Math.max(sampleStepsToTake, 2);
                                sampleStepsToTake = Math.max(sampleStepsToTake - 2, 1);
                            }
                        }

                        if (sampling && sampleStepsTaken < sampleStepsToTake) {
                            current = current.addSeconds(sampleStepSize);
                            sampleStepsTaken++;
                            continue;
                        }
                    }
                    sampling = false;
                    t++;
                    current = times[t];
                }
            } else {
                //If times is undefined, it's because the interval contains a single position
                //at which it stays for the duration of the interval.
                current = interval.start;

                //We don't need to actually step on now in this case, since the next value
                //will be the same; but we do still need to check for it.
                steppedOnNow = steppedOnNow || current.greaterThanOrEquals(currentTime);

                //Finally, get the value at this non-sampled interval.
                if (current.lessThan(loopStop)) {
                    tmp = this._getValueInReferenceFrame(current, referenceFrame, result[r]);
                    if (defined(tmp)) {
                        result[r++] = tmp;
                    }
                }
            }
        }

        //Always step exactly on stop (but only use it if it exists.)
        tmp = this._getValueInReferenceFrame(stop, referenceFrame, result[r]);
        if (defined(tmp)) {
            result[r++] = tmp;
        }

        result.length = r;
        return result;
    };

    return DynamicPositionProperty;
});<|MERGE_RESOLUTION|>--- conflicted
+++ resolved
@@ -81,16 +81,14 @@
     };
 
     /**
-<<<<<<< HEAD
-=======
-     * Retrieves the value of the object at the supplied time as a Cartographic.
+     * Retrieves the value of the object at the supplied time as a Cartesian3.
      * @memberof DynamicPositionProperty
      *
      * @param {JulianDate} time The time for which to retrieve the value.
-     * @param {Cartographic} [result] The object to store the result onto, if undefined a new instance will be created.
+     * @param {Cartesian3} [result] The object to store the result onto, if undefined a new instance will be created.
      * @returns The modified result property, or a new instance if result was undefined.
      */
-    DynamicPositionProperty.prototype.getValueCartographic = function(time, result) {
+    DynamicPositionProperty.prototype.getValue = function(time, result) {
         if (!defined(time)) {
             throw new DeveloperError('time is required.');
         }
@@ -108,48 +106,6 @@
             return undefined;
         }
         var property = interval.data;
-        result = interval.cachedValue = property.getValue(time, interval.cachedValue);
-        if (defined(result)) {
-            if (interval.data.referenceFrame === ReferenceFrame.INERTIAL) {
-                result = convertToFixed(time, result);
-            }
-            result = wgs84.cartesianToCartographic(result);
-        }
-        return result;
-    };
-
-    /**
->>>>>>> 31760574
-     * Retrieves the value of the object at the supplied time as a Cartesian3.
-     * @memberof DynamicPositionProperty
-     *
-     * @param {JulianDate} time The time for which to retrieve the value.
-     * @param {Cartesian3} [result] The object to store the result onto, if undefined a new instance will be created.
-     * @returns The modified result property, or a new instance if result was undefined.
-     */
-<<<<<<< HEAD
-    DynamicPositionProperty.prototype.getValue = function(time, result) {
-        if (typeof time === 'undefined') {
-=======
-    DynamicPositionProperty.prototype.getValueCartesian = function(time, result) {
-        if (!defined(time)) {
->>>>>>> 31760574
-            throw new DeveloperError('time is required.');
-        }
-
-        var interval = this._cachedInterval;
-        if (!JulianDate.equals(this._cachedTime, time)) {
-            this._cachedTime = JulianDate.clone(time, this._cachedTime);
-            if (!defined(interval) || !interval.contains(time)) {
-                interval = this._propertyIntervals.findIntervalContainingDate(time);
-                this._cachedInterval = interval;
-            }
-        }
-
-        if (!defined(interval)) {
-            return undefined;
-        }
-        var property = interval.data;
         result = property.getValue(time, result);
         if (interval.data.referenceFrame === ReferenceFrame.INERTIAL) {
             return convertToFixed(time, result);
@@ -157,125 +113,6 @@
         return result;
     };
 
-<<<<<<< HEAD
-=======
-    /**
-     * Retrieves all values in the provided time range.  Rather than sampling, this
-     * method returns the actual data points used in the source data, with the exception
-     * of start, stop and currentTime parameters, which will be sampled.
-     *
-     * @param {JulianDate} start The first time to retrieve values for.
-     * @param {JulianDate} stop The last time to retrieve values for .
-     * @param {JulianDate} [currentTime] If provided, causes the algorithm to always sample the provided time, assuming it is between start and stop.
-     * @param {Array} [result] The array into which to store the result.
-     * @returns The modified result array or a new instance if one was not provided.
-     */
-    DynamicPositionProperty.prototype.getValueRangeCartesian = function(start, stop, currentTime, result) {
-        if (!defined(start)) {
-            throw new DeveloperError('start is required');
-        }
-
-        if (!defined(stop)) {
-            throw new DeveloperError('stop is required');
-        }
-
-        if (!defined(result)) {
-            result = [];
-        }
-
-        var propertyIntervals = this._propertyIntervals;
-
-        var startIndex = defined(start) ? propertyIntervals.indexOf(start) : 0;
-        var stopIndex = defined(stop) ? propertyIntervals.indexOf(stop) : propertyIntervals.length - 1;
-        if (startIndex < 0) {
-            startIndex = ~startIndex;
-        }
-
-        if (startIndex === propertyIntervals.getLength()) {
-            result.length = 0;
-            return result;
-        }
-
-        if (stopIndex < 0) {
-            stopIndex = ~stopIndex;
-            if (stopIndex !== propertyIntervals.getLength()) {
-                result.length = 0;
-                return result;
-            }
-            stopIndex -= 1;
-        }
-
-        var r = 0;
-        //Always step exactly on start (but only use it if it exists.)
-        var tmp;
-        tmp = this.getValueCartesian(start, result[r]);
-        if (defined(tmp)) {
-            result[r++] = tmp;
-        }
-
-        var steppedOnNow = !defined(currentTime) || currentTime.lessThan(start) || currentTime.greaterThan(stop);
-        for ( var i = startIndex; i < stopIndex + 1; i++) {
-            var current;
-            var interval = propertyIntervals.get(i);
-            var nextInterval = propertyIntervals.get(i + 1);
-            var loopStop = stop;
-            if (defined(nextInterval) && stop.greaterThan(nextInterval.start)) {
-                loopStop = nextInterval.start;
-            }
-            var property = interval.data;
-            var currentInterval = property._intervals.get(0);
-            var times = currentInterval.data.times;
-            if (defined(times)) {
-                //Iterate over all interval times and add the ones that fall in our
-                //time range.  Note that times can contain data outside of
-                //the intervals range.  This is by design for use with interpolation.
-                var t;
-                for (t = 0; t < times.length; t++) {
-                    current = times[t];
-                    if (!steppedOnNow && current.greaterThanOrEquals(currentTime)) {
-                        tmp = property.getValue(currentTime, result[r]);
-                        if (defined(tmp)) {
-                            result[r++] = tmp;
-                        }
-                        steppedOnNow = true;
-                    }
-                    if (current.greaterThan(start) && current.lessThan(loopStop)) {
-                        tmp = property.getValue(current, result[r]);
-                        if (defined(tmp)) {
-                            result[r++] = tmp;
-                        }
-                    }
-                }
-            } else {
-                //If times is undefined, it's because the interval contains a single position
-                //at which it stays for the duration of the interval.
-                current = interval.start;
-
-                //We don't need to actually step on now in this case, since the next value
-                //will be the same; but we do still need to check for it.
-                steppedOnNow = steppedOnNow || current.greaterThanOrEquals(currentTime);
-
-                //Finally, get the value at this non-sampled interval.
-                if (current.lessThan(loopStop)) {
-                    tmp = property.getValue(current, result[r]);
-                    if (defined(tmp)) {
-                        result[r++] = tmp;
-                    }
-                }
-            }
-        }
-
-        //Always step exactly on stop (but only use it if it exists.)
-        tmp = this.getValueCartesian(stop, result[r]);
-        if (defined(tmp)) {
-            result[r++] = tmp;
-        }
-
-        result.length = r;
-        return result;
-    };
-
->>>>>>> 31760574
     DynamicPositionProperty.prototype._addCzmlInterval = function(czmlInterval, constrainedInterval) {
         this._cachedTime = undefined;
         this._cachedInterval = undefined;
