--- conflicted
+++ resolved
@@ -82,11 +82,7 @@
     };
 
     Batch.prototype.update = function(time) {
-<<<<<<< HEAD
-        var canAnimate = true;
-=======
         var isUpdated = true;
->>>>>>> fd8cf63b
         var primitive = this.primitive;
         var primitives = this.primitives;
         var geometries = this.geometry.values;
@@ -111,7 +107,6 @@
             }
             this.primitive = primitive;
             this.createPrimitive = false;
-            canAnimate = false;
         } else if (defined(primitive) && primitive._state === PrimitiveState.COMPLETE) {
             var updater;
             var dynamicObject;
@@ -142,7 +137,6 @@
                     }
                 }
             }
-<<<<<<< HEAD
 
             var updaters = this.updaters;
             var toggledObjects = this.toggledObjects.values;
@@ -160,15 +154,9 @@
             }
             this.toggledObjects.removeAll();
         } else if (defined(primitive) && primitive._state !== PrimitiveState.COMPLETE) {
-            canAnimate = false;
-        }
-        return canAnimate;
-=======
-        } else if (defined(primitive) && primitive._state !== PrimitiveState.COMPLETE) {
             isUpdated = false;
         }
         return isUpdated;
->>>>>>> fd8cf63b
     };
 
     Batch.prototype.destroy = function(time) {
@@ -244,19 +232,11 @@
             }
         }
 
-<<<<<<< HEAD
-        var canAnimate = true;
-        for (i = 0; i < length; i++) {
-            canAnimate = items[i].update(time) && canAnimate;
-        }
-        return canAnimate;
-=======
         var isUpdated = true;
         for (i = 0; i < length; i++) {
             isUpdated = items[i].update(time) && isUpdated;
         }
         return isUpdated;
->>>>>>> fd8cf63b
     };
 
     StaticGeometryPerMaterialBatch.prototype.removeAllPrimitives = function() {
