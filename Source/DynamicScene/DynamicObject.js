/*global define*/
define(['../Core/createGuid',
        '../Core/defaultValue',
        '../Core/defined',
        '../Core/defineProperties',
        '../Core/DeveloperError',
        '../Core/Event',
        './createDynamicPropertyDescriptor'
    ], function(
        createGuid,
        defaultValue,
        defined,
        defineProperties,
        DeveloperError,
        Event,
        createDynamicPropertyDescriptor) {
    "use strict";

<<<<<<< HEAD
    var reservedPropertyNames = ['addProperty', 'definitionChanged', 'id', 'isAvailable', 'parent', 'propertyNames', 'removeProperty'];

=======
>>>>>>> e7f5f388
    /**
     * DynamicObject instances are the primary data store for processed data.
     * They are used primarily by the visualizers to create and maintain graphic
     * primitives that represent the DynamicObject's properties at a specific time.
     * @alias DynamicObject
     * @constructor
     *
     * @param {String} [id] A unique identifier for this object.  If no id is provided, a GUID is generated.
     *
     * @see Property
     * @see DynamicObjectCollection
     */
    var DynamicObject = function(id) {
        if (!defined(id)) {
            id = createGuid();
        }

        this._availability = undefined;
        this._id = id;
        this._definitionChanged = new Event();
        this._name = undefined;
        this._parent = undefined;
        this._propertyNames = ['billboard', 'cone', 'description', 'ellipse', 'ellipsoid', 'label', 'model', //
                               'orientation', 'path', 'point', 'polygon', 'polyline', 'position', 'pyramid', //
                               'rectangle', 'vector', 'vertexPositions', 'viewFrom'];

        this._billboard = undefined;
        this._billboardSubscription = undefined;
        this._cone = undefined;
        this._coneSubscription = undefined;
        this._description = undefined;
        this._descriptionSubscription = undefined;
        this._ellipse = undefined;
        this._ellipseSubscription = undefined;
        this._ellipsoid = undefined;
        this._ellipsoidSubscription = undefined;
        this._label = undefined;
        this._labelSubscription = undefined;
        this._model = undefined;
        this._modelSubscription = undefined;
        this._orientation = undefined;
        this._orientationSubscription = undefined;
        this._path = undefined;
        this._pathSubscription = undefined;
        this._point = undefined;
        this._pointSubscription = undefined;
        this._polygon = undefined;
        this._polygonSubscription = undefined;
        this._polyline = undefined;
        this._polylineSubscription = undefined;
        this._position = undefined;
        this._positionSubscription = undefined;
        this._pyramid = undefined;
        this._pyramidSubscription = undefined;
        this._rectangle = undefined;
        this._rectangleSubscription = undefined;
        this._vector = undefined;
        this._vectorSubscription = undefined;
        this._vertexPositions = undefined;
        this._vertexPositionsSubscription = undefined;
        this._viewFrom = undefined;
        this._viewFromSubscription = undefined;
    };

    defineProperties(DynamicObject.prototype, {
        /**
         * The availability, if any, associated with this object.
         * If availability is undefined, it is assumed that this object's
         * other properties will return valid data for any provided time.
         * If availability exists, the objects other properties will only
         * provide valid data if queried within the given interval.
         * @memberof DynamicObject.prototype
         * @type {TimeIntervalCollection}
         */
        availability : createDynamicPropertyDescriptor('availability'),
        /**
         * Gets the unique ID associated with this object.
         * @memberof DynamicObject.prototype
         * @type {String}
         */
        id : {
            get : function() {
                return this._id;
            }
        },
        /**
         * Gets the event that is raised whenever a new property is assigned.
         * @memberof DynamicObject.prototype
         * @type {Event}
         */
        definitionChanged : {
            get : function() {
                return this._definitionChanged;
            }
        },
        /**
         * Gets or sets the name of the object.  The name is intended for end-user
         * consumption and does not need to be unique.
         * @memberof DynamicObject.prototype
         * @type {String}
         */
        name : {
            configurable : false,
            get : function() {
                return this._name;
            },
            set : function(value) {
                var oldValue = this._name;
                if (oldValue !== value) {
                    this._name = value;
                    this._definitionChanged.raiseEvent(this, 'name', value, oldValue);
                }
            }
        },
        /**
         * Gets or sets the parent object.
         * @memberof DynamicObject.prototype
         * @type {DynamicObject}
         */
        parent : createDynamicPropertyDescriptor('parent'),
        /**
         * Gets the names of all properties registed on this instance.
         * @memberof DynamicObject.prototype
         * @type {Event}
         */
        propertyNames : {
            get : function() {
                return this._propertyNames;
            }
        },
        /**
         * Gets or sets the billboard.
         * @memberof DynamicObject.prototype
         * @type {DynamicBillboard}
         */
        billboard : createDynamicPropertyDescriptor('billboard'),
        /**
         * Gets or sets the cone.
         * @memberof DynamicObject.prototype
         * @type {DynamicCone}
         */
        cone : createDynamicPropertyDescriptor('cone'),
        /**
         * Gets or sets the description.
         * @memberof DynamicObject.prototype
         * @type {Property}
         */
        description : createDynamicPropertyDescriptor('description'),
        /**
         * Gets or sets the ellipse.
         * @memberof DynamicObject.prototype
         * @type {DynamicEllipse}
         */
        ellipse : createDynamicPropertyDescriptor('ellipse'),
        /**
         * Gets or sets the ellipsoid.
         * @memberof DynamicObject.prototype
         * @type {DynamicEllipsoid}
         */
        ellipsoid : createDynamicPropertyDescriptor('ellipsoid'),
        /**
         * Gets or sets the label.
         * @memberof DynamicObject.prototype
         * @type {DynamicLabel}
         */
        label : createDynamicPropertyDescriptor('label'),
        /**
         * Gets or sets the model.
         * @memberof DynamicObject.prototype
         * @type {DynamicLabel}
         */
        model : createDynamicPropertyDescriptor('model'),
        /**
         * Gets or sets the orientation.
         * @memberof DynamicObject.prototype
         * @type {Property}
         */
        orientation : createDynamicPropertyDescriptor('orientation'),
        /**
         * Gets or sets the path.
         * @memberof DynamicObject.prototype
         * @type {DynamicPath}
         */
        path : createDynamicPropertyDescriptor('path'),
        /**
         * Gets or sets the point graphic.
         * @memberof DynamicObject.prototype
         * @type {DynamicPoint}
         */
        point : createDynamicPropertyDescriptor('point'),
        /**
         * Gets or sets the polygon.
         * @memberof DynamicObject.prototype
         * @type {DynamicPolygon}
         */
        polygon : createDynamicPropertyDescriptor('polygon'),
        /**
         * Gets or sets the polyline.
         * @memberof DynamicObject.prototype
         * @type {DynamicPolyline}
         */
        polyline : createDynamicPropertyDescriptor('polyline'),
        /**
         * Gets or sets the position.
         * @memberof DynamicObject.prototype
         * @type {PositionProperty}
         */
        position : createDynamicPropertyDescriptor('position'),
        /**
         * Gets or sets the pyramid.
         * @memberof DynamicObject.prototype
         * @type {DynamicPyramid}
         */
        pyramid : createDynamicPropertyDescriptor('pyramid'),
        /**
         * Gets or sets the rectangle.
         * @memberof DynamicObject.prototype
         * @type {DynamicRectangle}
         */
        rectangle : createDynamicPropertyDescriptor('rectangle'),
        /**
         * Gets or sets the vector.
         * @memberof DynamicObject.prototype
         * @type {DynamicVector}
         */
        vector : createDynamicPropertyDescriptor('vector'),
        /**
         * Gets or sets the vertex positions.
         * @memberof DynamicObject.prototype
         * @type {Property}
         */
        vertexPositions : createDynamicPropertyDescriptor('vertexPositions'),
        /**
         * Gets or sets the suggested initial offset for viewing this object
         * with the camera.  The offset is defined in the east-north-up reference frame.
         * @memberof DynamicObject.prototype
         * @type {Cartesian3}
         */
        viewFrom : createDynamicPropertyDescriptor('viewFrom')
    });

    /**
     * Given a time, returns true if this object should have data during that time.
     * @memberof DynamicObject
     *
     * @param {JulianDate} time The time to check availability for.
     * @returns true if the object should have data during the provided time, false otherwise.
     */
    DynamicObject.prototype.isAvailable = function(time) {
        //>>includeStart('debug', pragmas.debug);
        if (!defined(time)) {
            throw new DeveloperError('time is required.');
        }
        //>>includeEnd('debug');

        var availability = this._availability;
        return !defined(availability) || availability.contains(time);
    };

    /**
     * Adds a property to this object.  Once a property is added, it can be
     * observed with {@link DynamicObject.definitionChanged} and composited
     * with {@link CompositeDynamicObjectCollection}
     * @memberof DynamicObject
     *
     * @param propertyName The name of the property to add.
     *
     * @exception {DeveloperError} "propertyName" is a reserved property name.
     * @exception {DeveloperError} "propertyName" is already a registered property.
     */
    DynamicObject.prototype.addProperty = function(propertyName) {
        var propertyNames = this._propertyNames;

        //>>includeStart('debug', pragmas.debug);
        if (!defined(propertyName)) {
            throw new DeveloperError('propertyName is required.');
        }
        if (propertyNames.indexOf(propertyName) !== -1) {
            throw new DeveloperError(propertyName + ' is already a registered property.');
        }
        if (propertyName in this) {
            throw new DeveloperError(propertyName + ' is a reserved property name.');
        }
        //>>includeEnd('debug');

        propertyNames.push(propertyName);
        Object.defineProperty(this, propertyName, createDynamicPropertyDescriptor(propertyName, true));
    };

    /**
     * Removed a property previously added with addProperty.
     * @memberof DynamicObject
     *
     * @param propertyName The name of the property to remove.
     *
     * @exception {DeveloperError} "propertyName" is a reserved property name.
     * @exception {DeveloperError} "propertyName" is not a registered property.
     */
    DynamicObject.prototype.removeProperty = function(propertyName) {
        var propertyNames = this._propertyNames;

        //>>includeStart('debug', pragmas.debug);
        if (!defined(propertyName)) {
            throw new DeveloperError('propertyName is required.');
        }
        if (propertyNames.indexOf(propertyName) === -1) {
            throw new DeveloperError(propertyName + ' is not a registered property.');
        }
        //>>includeEnd('debug');

        this._propertyNames.push(propertyName);
        delete this[propertyName];
    };

    /**
     * Assigns each unassigned property on this object to the value
     * of the same property on the provided source object.
     * @memberof DynamicObject
     *
     * @param {DynamicObject} source The object to be merged into this object.
     */
    DynamicObject.prototype.merge = function(source) {
        //>>includeStart('debug', pragmas.debug);
        if (!defined(source)) {
            throw new DeveloperError('source is required.');
        }
        //>>includeEnd('debug');

        //Name and availability are not Property objects and are currently handled differently.
        this.name = defaultValue(this.name, source.name);
        this.availability = defaultValue(source.availability, this.availability);

        var propertyNames = this._propertyNames;
        var propertyNamesLength = propertyNames.length;
        for ( var i = 0; i < propertyNamesLength; i++) {
            var name = propertyNames[i];
            var targetProperty = this[name];
            var sourceProperty = source[name];
            if (defined(sourceProperty)) {
                if (defined(targetProperty)) {
                    if (defined(targetProperty.merge)) {
                        targetProperty.merge(sourceProperty);
                    }
                } else if (defined(sourceProperty.merge) && defined(sourceProperty.clone)) {
                    this[name] = sourceProperty.clone();
                } else {
                    this[name] = sourceProperty;
                }
            }
        }
    };

    return DynamicObject;
});<|MERGE_RESOLUTION|>--- conflicted
+++ resolved
@@ -16,11 +16,6 @@
         createDynamicPropertyDescriptor) {
     "use strict";
 
-<<<<<<< HEAD
-    var reservedPropertyNames = ['addProperty', 'definitionChanged', 'id', 'isAvailable', 'parent', 'propertyNames', 'removeProperty'];
-
-=======
->>>>>>> e7f5f388
     /**
      * DynamicObject instances are the primary data store for processed data.
      * They are used primarily by the visualizers to create and maintain graphic
