--- conflicted
+++ resolved
@@ -39,13 +39,9 @@
      *        (80,110), and (160, 130).  If all of these pixels are transparent, the discard check is
      *        disabled and no tiles are discarded.  If any of them have a non-transparent color, any
      *        tile that has the same values in these pixel locations is discarded.  The end result of
-<<<<<<< HEAD
-     *        these defaults should be correct tile discarding for a standard ArcGIS Server.
-=======
      *        these defaults should be correct tile discarding for a standard ArcGIS Server.  To ensure
      *        that no tiles are discarded, construct and pass a {@link NeverTileDiscardPolicy} for this
      *        parameter.
->>>>>>> 136dd585
      * @param {Proxy} [description.proxy] A proxy to use for requests. This object is
      *        expected to have a getURL function which returns the proxied URL, if needed.
      * @param {Boolean} [description.usePreCachedTilesIfAvailable=true] If true, the server's pre-cached
@@ -99,10 +95,7 @@
         when(metadata, function(data) {
             var tileInfo = data.tileInfo;
             if (!that._useTiles || typeof tileInfo === 'undefined') {
-<<<<<<< HEAD
-=======
                 // TODO: read the extent and maybe tiling scheme from the service.
->>>>>>> 136dd585
                 that._tileWidth = 256;
                 that._tileHeight = 256;
                 that._tilingScheme = new GeographicTilingScheme();
@@ -132,8 +125,6 @@
                 that._useTiles = true;
             }
 
-<<<<<<< HEAD
-=======
             // Create the copyright message.
             if (typeof data.copyrightText !== 'undefined' && data.copyrightText.length > 0) {
                 that._logo = writeTextToCanvas(data.copyrightText, {
@@ -141,7 +132,6 @@
                 });
             }
 
->>>>>>> 136dd585
             that._ready = true;
         }, function(e) {
             /*global console*/
@@ -172,11 +162,7 @@
 
     /**
      * Gets a value indicating whether this imagery provider is using pre-cached tiles from the
-<<<<<<< HEAD
-     * ArcGIS MapServer.  If the imagery provider is not yet ready ({@link isReady}), this function
-=======
      * ArcGIS MapServer.  If the imagery provider is not yet ready ({@link ArcGisMapServerImageryProvider#isReady}), this function
->>>>>>> 136dd585
      * will return the value of `description.usePreCachedTilesIfAvailable`, even if the MapServer does
      * not have pre-cached tiles.
      *
@@ -234,11 +220,7 @@
      *
      * @memberof ArcGisMapServerImageryProvider
      *
-<<<<<<< HEAD
-     * @returns {Number} The maximum level.
-=======
      * @returns {Number} The maximum level, or undefined if there is no maximum level.
->>>>>>> 136dd585
      */
     ArcGisMapServerImageryProvider.prototype.getMaximumLevel = function() {
         return this._maximumLevel;
@@ -276,14 +258,9 @@
 
     /**
      * Gets the tile discard policy.  If not undefined, the discard policy is responsible
-<<<<<<< HEAD
-     * for filtering out "missing" tiles via its shouldDiscardImage function.
-     * By default, no tiles will be filtered.
-=======
      * for filtering out "missing" tiles via its shouldDiscardImage function.  If this function
      * returns undefined, no tiles are filtered.  This function should
      * not be called before {@link ArcGisMapServerImageryProvider#isReady} returns true.
->>>>>>> 136dd585
      *
      * @memberof ArcGisMapServerImageryProvider
      *
