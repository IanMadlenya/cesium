/*global define*/
define([
        '../Core/BoundingSphere',
        '../Core/Cartesian3',
        '../Core/clone',
        '../Core/combine',
        '../Core/ComponentDatatype',
        '../Core/defaultValue',
        '../Core/defined',
        '../Core/defineProperties',
        '../Core/destroyObject',
        '../Core/DeveloperError',
        '../Core/FeatureDetection',
        '../Core/Geometry',
        '../Core/GeometryAttribute',
        '../Core/GeometryAttributes',
        '../Core/GeometryInstance',
        '../Core/GeometryInstanceAttribute',
        '../Core/isArray',
        '../Core/Matrix4',
        '../Core/subdivideArray',
        '../Core/TaskProcessor',
        '../Renderer/Buffer',
        '../Renderer/BufferUsage',
        '../Renderer/DrawCommand',
        '../Renderer/RenderState',
        '../Renderer/ShaderProgram',
        '../Renderer/ShaderSource',
        '../Renderer/VertexArray',
        '../ThirdParty/when',
        './CullFace',
        './Pass',
        './PrimitivePipeline',
        './PrimitiveState',
        './SceneMode'
    ], function(
        BoundingSphere,
        Cartesian3,
        clone,
        combine,
        ComponentDatatype,
        defaultValue,
        defined,
        defineProperties,
        destroyObject,
        DeveloperError,
        FeatureDetection,
        Geometry,
        GeometryAttribute,
        GeometryAttributes,
        GeometryInstance,
        GeometryInstanceAttribute,
        isArray,
        Matrix4,
        subdivideArray,
        TaskProcessor,
        Buffer,
        BufferUsage,
        DrawCommand,
        RenderState,
        ShaderProgram,
        ShaderSource,
        VertexArray,
        when,
        CullFace,
        Pass,
        PrimitivePipeline,
        PrimitiveState,
        SceneMode) {
    "use strict";

    /**
     * A primitive represents geometry in the {@link Scene}.  The geometry can be from a single {@link GeometryInstance}
     * as shown in example 1 below, or from an array of instances, even if the geometry is from different
     * geometry types, e.g., an {@link RectangleGeometry} and an {@link EllipsoidGeometry} as shown in Code Example 2.
     * <p>
     * A primitive combines geometry instances with an {@link Appearance} that describes the full shading, including
     * {@link Material} and {@link RenderState}.  Roughly, the geometry instance defines the structure and placement,
     * and the appearance defines the visual characteristics.  Decoupling geometry and appearance allows us to mix
     * and match most of them and add a new geometry or appearance independently of each other.
     * </p>
     * <p>
     * Combining multiple instances into one primitive is called batching, and significantly improves performance for static data.
     * Instances can be individually picked; {@link Scene#pick} returns their {@link GeometryInstance#id}.  Using
     * per-instance appearances like {@link PerInstanceColorAppearance}, each instance can also have a unique color.
     * </p>
     * <p>
     * {@link Geometry} can either be created and batched on a web worker or the main thread. The first two examples
     * show geometry that will be created on a web worker by using the descriptions of the geometry. The third example
     * shows how to create the geometry on the main thread by explicitly calling the <code>createGeometry</code> method.
     * </p>
     *
     * @alias Primitive
     * @constructor
     *
     * @param {Object} [options] Object with the following properties:
     * @param {GeometryInstance[]|GeometryInstance} [options.geometryInstances] The geometry instances - or a single geometry instance - to render.
     * @param {Appearance} [options.appearance] The appearance used to render the primitive.
     * @param {Boolean} [options.show=true] Determines if this primitive will be shown.
     * @param {Matrix4} [options.modelMatrix=Matrix4.IDENTITY] The 4x4 transformation matrix that transforms the primitive (all geometry instances) from model to world coordinates.
     * @param {Boolean} [options.vertexCacheOptimize=false] When <code>true</code>, geometry vertices are optimized for the pre and post-vertex-shader caches.
     * @param {Boolean} [options.interleave=false] When <code>true</code>, geometry vertex attributes are interleaved, which can slightly improve rendering performance but increases load time.
     * @param {Boolean} [options.compressVertices=true] When <code>true</code>, the geometry vertices are compressed, which will save memory.
     * @param {Boolean} [options.releaseGeometryInstances=true] When <code>true</code>, the primitive does not keep a reference to the input <code>geometryInstances</code> to save memory.
     * @param {Boolean} [options.allowPicking=true] When <code>true</code>, each geometry instance will only be pickable with {@link Scene#pick}.  When <code>false</code>, GPU memory is saved.
     * @param {Boolean} [options.cull=true] When <code>true</code>, the renderer frustum culls and horizon culls the primitive's commands based on their bounding volume.  Set this to <code>false</code> for a small performance gain if you are manually culling the primitive.
     * @param {Boolean} [options.asynchronous=true] Determines if the primitive will be created asynchronously or block until ready.
     * @param {Boolean} [options.debugShowBoundingVolume=false] For debugging only. Determines if this primitive's commands' bounding spheres are shown.
     *
     * @see GeometryInstance
     * @see Appearance
     *
     * @example
     * // 1. Draw a translucent ellipse on the surface with a checkerboard pattern
     * var instance = new Cesium.GeometryInstance({
     *   geometry : new Cesium.EllipseGeometry({
     *       center : Cesium.Cartesian3.fromDegrees(-100.0, 20.0),
     *       semiMinorAxis : 500000.0,
     *       semiMajorAxis : 1000000.0,
     *       rotation : Cesium.Math.PI_OVER_FOUR,
     *       vertexFormat : Cesium.VertexFormat.POSITION_AND_ST
     *   }),
     *   id : 'object returned when this instance is picked and to get/set per-instance attributes'
     * });
     * scene.primitives.add(new Cesium.Primitive({
     *   geometryInstances : instance,
     *   appearance : new Cesium.EllipsoidSurfaceAppearance({
     *     material : Cesium.Material.fromType('Checkerboard')
     *   })
     * }));
     *
     * @example
     * // 2. Draw different instances each with a unique color
     * var rectangleInstance = new Cesium.GeometryInstance({
     *   geometry : new Cesium.RectangleGeometry({
     *     rectangle : Cesium.Rectangle.fromDegrees(-140.0, 30.0, -100.0, 40.0),
     *     vertexFormat : Cesium.PerInstanceColorAppearance.VERTEX_FORMAT
     *   }),
     *   id : 'rectangle',
     *   attributes : {
     *     color : new Cesium.ColorGeometryInstanceAttribute(0.0, 1.0, 1.0, 0.5)
     *   }
     * });
     * var ellipsoidInstance = new Cesium.GeometryInstance({
     *   geometry : new Cesium.EllipsoidGeometry({
     *     radii : new Cesium.Cartesian3(500000.0, 500000.0, 1000000.0),
     *     vertexFormat : Cesium.VertexFormat.POSITION_AND_NORMAL
     *   }),
     *   modelMatrix : Cesium.Matrix4.multiplyByTranslation(Cesium.Transforms.eastNorthUpToFixedFrame(
     *     Cesium.Cartesian3.fromDegrees(-95.59777, 40.03883)), new Cesium.Cartesian3(0.0, 0.0, 500000.0), new Cesium.Matrix4()),
     *   id : 'ellipsoid',
     *   attributes : {
     *     color : Cesium.ColorGeometryInstanceAttribute.fromColor(Cesium.Color.AQUA)
     *   }
     * });
     * scene.primitives.add(new Cesium.Primitive({
     *   geometryInstances : [rectangleInstance, ellipsoidInstance],
     *   appearance : new Cesium.PerInstanceColorAppearance()
     * }));
     *
     * @example
     * // 3. Create the geometry on the main thread.
     * scene.primitives.add(new Cesium.Primitive({
     *   geometryInstances : new Cesium.GeometryInstance({
     *       geometry : Cesium.EllipsoidGeometry.createGeometry(new Cesium.EllipsoidGeometry({
     *         radii : new Cesium.Cartesian3(500000.0, 500000.0, 1000000.0),
     *         vertexFormat : Cesium.VertexFormat.POSITION_AND_NORMAL
     *       })),
     *       modelMatrix : Cesium.Matrix4.multiplyByTranslation(Cesium.Transforms.eastNorthUpToFixedFrame(
     *         Cesium.Cartesian3.fromDegrees(-95.59777, 40.03883)), new Cesium.Cartesian3(0.0, 0.0, 500000.0), new Cesium.Matrix4()),
     *       id : 'ellipsoid',
     *       attributes : {
     *         color : Cesium.ColorGeometryInstanceAttribute.fromColor(Cesium.Color.AQUA)
     *       }
     *   }),
     *   appearance : new Cesium.PerInstanceColorAppearance()
     * }));
     */
    var Primitive = function(options) {
        options = defaultValue(options, defaultValue.EMPTY_OBJECT);

        /**
         * The geometry instances rendered with this primitive.  This may
         * be <code>undefined</code> if <code>options.releaseGeometryInstances</code>
         * is <code>true</code> when the primitive is constructed.
         * <p>
         * Changing this property after the primitive is rendered has no effect.
         * </p>
         *
         * @type GeometryInstance[]|GeometryInstance
         *
         * @default undefined
         */
        this.geometryInstances = options.geometryInstances;

        /**
         * The {@link Appearance} used to shade this primitive.  Each geometry
         * instance is shaded with the same appearance.  Some appearances, like
         * {@link PerInstanceColorAppearance} allow giving each instance unique
         * properties.
         *
         * @type Appearance
         *
         * @default undefined
         */
        this.appearance = options.appearance;
        this._appearance = undefined;
        this._material = undefined;

        /**
         * The 4x4 transformation matrix that transforms the primitive (all geometry instances) from model to world coordinates.
         * When this is the identity matrix, the primitive is drawn in world coordinates, i.e., Earth's WGS84 coordinates.
         * Local reference frames can be used by providing a different transformation matrix, like that returned
         * by {@link Transforms.eastNorthUpToFixedFrame}.
         *
         * <p>
         * This property is only supported in 3D mode.
         * </p>
         *
         * @type Matrix4
         *
         * @default Matrix4.IDENTITY
         *
         * @example
         * var origin = Cesium.Cartesian3.fromDegrees(-95.0, 40.0, 200000.0);
         * p.modelMatrix = Cesium.Transforms.eastNorthUpToFixedFrame(origin);
         */
        this.modelMatrix = Matrix4.clone(defaultValue(options.modelMatrix, Matrix4.IDENTITY));
        this._modelMatrix = new Matrix4();

        /**
         * Determines if the primitive will be shown.  This affects all geometry
         * instances in the primitive.
         *
         * @type Boolean
         *
         * @default true
         */
        this.show = defaultValue(options.show, true);

        this._vertexCacheOptimize = defaultValue(options.vertexCacheOptimize, false);
        this._interleave = defaultValue(options.interleave, false);
        this._releaseGeometryInstances = defaultValue(options.releaseGeometryInstances, true);
        this._allowPicking = defaultValue(options.allowPicking, true);
        this._asynchronous = defaultValue(options.asynchronous, true);
        this._compressVertices = defaultValue(options.compressVertices, true);

        /**
         * When <code>true</code>, the renderer frustum culls and horizon culls the primitive's commands
         * based on their bounding volume.  Set this to <code>false</code> for a small performance gain
         * if you are manually culling the primitive.
         *
         * @type {Boolean}
         *
         * @default true
         */
        this.cull = defaultValue(options.cull, true);

        /**
         * This property is for debugging only; it is not for production use nor is it optimized.
         * <p>
         * Draws the bounding sphere for each draw command in the primitive.
         * </p>
         *
         * @type {Boolean}
         *
         * @default false
         */
        this.debugShowBoundingVolume = defaultValue(options.debugShowBoundingVolume, false);

        /**
         * @private
         */
        this.rtcCenter = options.rtcCenter;
        this._modifiedModelView = new Matrix4();

        //>>includeStart('debug', pragmas.debug);
        if (defined(this.rtcCenter) && (!defined(this.geometryInstances) || (isArray(this.geometryInstances) && this.geometryInstances !== 1))) {
            throw new DeveloperError('Relative-to-center rendering only supports one geometry instance.');
        }
        //>>includeEnd('debug');

        this._translucent = undefined;

        this._state = PrimitiveState.READY;
        this._geometries = [];
        this._vaAttributes = undefined;
        this._error = undefined;
        this._numberOfInstances = 0;
        this._validModelMatrix = false;

        this._boundingSpheres = [];
        this._boundingSphereWC = [];
        this._boundingSphereCV = [];
        this._boundingSphere2D = [];
        this._boundingSphereMorph = [];
        this._perInstanceAttributeLocations = undefined;
        this._perInstanceAttributeCache = [];
        this._instanceIds = [];
        this._lastPerInstanceAttributeIndex = 0;
        this._dirtyAttributes = [];

        this._va = [];
        this._attributeLocations = undefined;
        this._primitiveType = undefined;

        this._frontFaceRS = undefined;
        this._backFaceRS = undefined;
        this._sp = undefined;

        this._pickRS = undefined;
        this._pickSP = undefined;
        this._pickIds = [];

        this._colorCommands = [];
        this._pickCommands = [];

        this._createBoundingVolumeFunction = options._createBoundingVolumeFunction;
        this._createRenderStatesFunction = options._createRenderStatesFunction;
        this._createShaderProgramFunction = options._createShaderProgramFunction;
        this._createCommandsFunction = options._createCommandsFunction;
        this._updateAndQueueCommandsFunction = options._updateAndQueueCommandsFunction;

        this._createGeometryResults = undefined;
        this._ready = false;
        this._readyPromise = when.defer();
    };

    defineProperties(Primitive.prototype, {
        /**
         * When <code>true</code>, geometry vertices are optimized for the pre and post-vertex-shader caches.
         *
         * @memberof Primitive.prototype
         *
         * @type {Boolean}
         * @readonly
         *
         * @default true
         */
        vertexCacheOptimize : {
            get : function() {
                return this._vertexCacheOptimize;
            }
        },

        /**
         * Determines if geometry vertex attributes are interleaved, which can slightly improve rendering performance.
         *
         * @memberof Primitive.prototype
         *
         * @type {Boolean}
         * @readonly
         *
         * @default false
         */
        interleave : {
            get : function() {
                return this._interleave;
            }
        },

        /**
         * When <code>true</code>, the primitive does not keep a reference to the input <code>geometryInstances</code> to save memory.
         *
         * @memberof Primitive.prototype
         *
         * @type {Boolean}
         * @readonly
         *
         * @default true
         */
        releaseGeometryInstances : {
            get : function() {
                return this._releaseGeometryInstances;
            }
        },

        /**
         * When <code>true</code>, each geometry instance will only be pickable with {@link Scene#pick}.  When <code>false</code>, GPU memory is saved.         *
         *
         * @memberof Primitive.prototype
         *
         * @type {Boolean}
         * @readonly
         *
         * @default true
         */
        allowPicking : {
            get : function() {
                return this._allowPicking;
            }
        },

        /**
         * Determines if the geometry instances will be created and batched on a web worker.
         *
         * @memberof Primitive.prototype
         *
         * @type {Boolean}
         * @readonly
         *
         * @default true
         */
        asynchronous : {
            get : function() {
                return this._asynchronous;
            }
        },

        /**
         * When <code>true</code>, geometry vertices are compressed, which will save memory.
         *
         * @memberof Primitive.prototype
         *
         * @type {Boolean}
         * @readonly
         *
         * @default true
         */
        compressVertices : {
            get : function() {
                return this._compressVertices;
            }
        },

        /**
         * Determines if the primitive is complete and ready to render.  If this property is
         * true, the primitive will be rendered the next time that {@link Primitive#update}
         * is called.
         *
         * @memberof Primitive.prototype
         *
         * @type {Boolean}
         * @readonly
         */
        ready : {
            get : function() {
                return this._ready;
            }
        },

        /**
         * Gets a promise that resolves when the primitive is ready to render.
         * @memberof Primitive.prototype
         * @type {Promise.<Primitive>}
         * @readonly
         */
        readyPromise : {
            get : function() {
                return this._readyPromise;
            }
        }
    });

    function cloneAttribute(attribute) {
        return new GeometryAttribute({
            componentDatatype : attribute.componentDatatype,
            componentsPerAttribute : attribute.componentsPerAttribute,
            normalize : attribute.normalize,
            values : new attribute.values.constructor(attribute.values)
        });
    }

    function cloneGeometry(geometry) {
        var attributes = geometry.attributes;
        var newAttributes = new GeometryAttributes();
        for (var property in attributes) {
            if (attributes.hasOwnProperty(property) && defined(attributes[property])) {
                newAttributes[property] = cloneAttribute(attributes[property]);
            }
        }

        var indices;
        if (defined(geometry.indices)) {
            var sourceValues = geometry.indices;
            indices = new sourceValues.constructor(sourceValues);
        }

        return new Geometry({
            attributes : newAttributes,
            indices : indices,
            primitiveType : geometry.primitiveType,
            boundingSphere : BoundingSphere.clone(geometry.boundingSphere)
        });
    }

    function cloneGeometryInstanceAttribute(attribute) {
        return new GeometryInstanceAttribute({
            componentDatatype : attribute.componentDatatype,
            componentsPerAttribute : attribute.componentsPerAttribute,
            normalize : attribute.normalize,
            value : new attribute.value.constructor(attribute.value)
        });
    }

    function cloneInstance(instance, geometry) {
        var attributes = instance.attributes;
        var newAttributes = {};
        for (var property in attributes) {
            if (attributes.hasOwnProperty(property)) {
                newAttributes[property] = cloneGeometryInstanceAttribute(attributes[property]);
            }
        }

        return new GeometryInstance({
            geometry : geometry,
            modelMatrix : Matrix4.clone(instance.modelMatrix),
            attributes : newAttributes,
            pickPrimitive : instance.pickPrimitive,
            id : instance.id
        });
    }

    var positionRegex = /attribute\s+vec(?:3|4)\s+(.*)3DHigh;/g;

    Primitive._modifyShaderPosition = function(primitive, vertexShaderSource, scene3DOnly) {
        var match;

        var forwardDecl = '';
        var attributes = '';
        var computeFunctions = '';

        while ((match = positionRegex.exec(vertexShaderSource)) !== null) {
            var name = match[1];

            var functionName = 'vec4 czm_compute' + name[0].toUpperCase() + name.substr(1) + '()';

            // Don't forward-declare czm_computePosition because computePosition.glsl already does.
            if (functionName !== 'vec4 czm_computePosition()') {
                forwardDecl += functionName + ';\n';
            }

            if (!defined(primitive.rtcCenter)) {
                // Use GPU RTE
                if (!scene3DOnly) {
                    attributes +=
                        'attribute vec3 ' + name + '2DHigh;\n' +
                        'attribute vec3 ' + name + '2DLow;\n';

                    computeFunctions +=
                        functionName + '\n' +
                        '{\n' +
                        '    vec4 p;\n' +
                        '    if (czm_morphTime == 1.0)\n' +
                        '    {\n' +
                        '        p = czm_translateRelativeToEye(' + name + '3DHigh, ' + name + '3DLow);\n' +
                        '    }\n' +
                        '    else if (czm_morphTime == 0.0)\n' +
                        '    {\n' +
                        '        p = czm_translateRelativeToEye(' + name + '2DHigh.zxy, ' + name + '2DLow.zxy);\n' +
                        '    }\n' +
                        '    else\n' +
                        '    {\n' +
                        '        p = czm_columbusViewMorph(\n' +
                        '                czm_translateRelativeToEye(' + name + '2DHigh.zxy, ' + name + '2DLow.zxy),\n' +
                        '                czm_translateRelativeToEye(' + name + '3DHigh, ' + name + '3DLow),\n' +
                        '                czm_morphTime);\n' +
                        '    }\n' +
                        '    return p;\n' +
                        '}\n\n';
                } else {
                    computeFunctions +=
                        functionName + '\n' +
                        '{\n' +
                        '    return czm_translateRelativeToEye(' + name + '3DHigh, ' + name + '3DLow);\n' +
                        '}\n\n';
                }
            } else {
                // Use RTC
                vertexShaderSource = vertexShaderSource.replace(/attribute\s+vec(?:3|4)\s+position3DHigh;/g, '');
                vertexShaderSource = vertexShaderSource.replace(/attribute\s+vec(?:3|4)\s+position3DLow;/g, '');

                forwardDecl += 'uniform mat4 u_modifiedModelView;\n';
                attributes += 'attribute vec4 position;\n';

                computeFunctions +=
                    functionName + '\n' +
                    '{\n' +
                    '    return u_modifiedModelView * position;\n' +
                    '}\n\n';


                vertexShaderSource = vertexShaderSource.replace(/czm_modelViewRelativeToEye\s+\*\s+/g, '');
                vertexShaderSource = vertexShaderSource.replace(/czm_modelViewProjectionRelativeToEye/g, 'czm_projection');
            }
        }

        return [forwardDecl, attributes, vertexShaderSource, computeFunctions].join('\n');
    };

    Primitive._appendShowToShader = function(primitive, vertexShaderSource) {
        if (!defined(primitive._attributeLocations.show)) {
            return vertexShaderSource;
        }

        var renamedVS = ShaderSource.replaceMain(vertexShaderSource, 'czm_non_show_main');
        var showMain =
            'attribute float show;\n' +
            'void main() \n' +
            '{ \n' +
            '    czm_non_show_main(); \n' +
            '    gl_Position *= show; \n' +
            '}';

        return renamedVS + '\n' + showMain;
    };

    function modifyForEncodedNormals(primitive, vertexShaderSource) {
        if (!primitive.compressVertices) {
            return vertexShaderSource;
        }

        var containsNormal = vertexShaderSource.search(/attribute\s+vec3\s+normal;/g) !== -1;
        var containsSt = vertexShaderSource.search(/attribute\s+vec2\s+st;/g) !== -1;
        if (!containsNormal && !containsSt) {
            return vertexShaderSource;
        }

        var containsTangent = vertexShaderSource.search(/attribute\s+vec3\s+tangent;/g) !== -1;
        var containsBinormal = vertexShaderSource.search(/attribute\s+vec3\s+binormal;/g) !== -1;

        var numComponents = containsSt && containsNormal ? 2.0 : 1.0;
        numComponents += containsTangent || containsBinormal ? 1 : 0;

        var type = (numComponents > 1) ? 'vec' + numComponents : 'float';

        var attributeName = 'compressedAttributes';
        var attributeDecl = 'attribute ' + type + ' ' + attributeName + ';';

        var globalDecl = '';
        var decode = '';

        if (containsSt) {
            globalDecl += 'vec2 st;\n';
            var stComponent = numComponents > 1 ? attributeName + '.x' : attributeName;
            decode += '    st = czm_decompressTextureCoordinates(' + stComponent + ');\n';
        }

        if (containsNormal && containsTangent && containsBinormal) {
            globalDecl +=
                'vec3 normal;\n' +
                'vec3 tangent;\n' +
                'vec3 binormal;\n';
            decode += '    czm_octDecode(' + attributeName + '.' + (containsSt ? 'yz' : 'xy') + ', normal, tangent, binormal);\n';
        } else {
            if (containsNormal) {
                globalDecl += 'vec3 normal;\n';
                decode += '    normal = czm_octDecode(' + attributeName + (numComponents > 1 ? '.' + (containsSt ? 'y' : 'x') : '') + ');\n';
            }

            if (containsTangent) {
                globalDecl += 'vec3 tangent;\n';
                decode += '    tangent = czm_octDecode(' + attributeName + '.' + (containsSt && containsNormal ? 'z' : 'y') + ');\n';
            }

            if (containsBinormal) {
                globalDecl += 'vec3 binormal;\n';
                decode += '    binormal = czm_octDecode(' + attributeName + '.' + (containsSt && containsNormal ? 'z' : 'y') + ');\n';
            }
        }

        var modifiedVS = vertexShaderSource;
        modifiedVS = modifiedVS.replace(/attribute\s+vec3\s+normal;/g, '');
        modifiedVS = modifiedVS.replace(/attribute\s+vec2\s+st;/g, '');
        modifiedVS = modifiedVS.replace(/attribute\s+vec3\s+tangent;/g, '');
        modifiedVS = modifiedVS.replace(/attribute\s+vec3\s+binormal;/g, '');
        modifiedVS = ShaderSource.replaceMain(modifiedVS, 'czm_non_compressed_main');
        var compressedMain =
            'void main() \n' +
            '{ \n' +
            decode +
            '    czm_non_compressed_main(); \n' +
            '}';

        return [attributeDecl, globalDecl, modifiedVS, compressedMain].join('\n');
    }

    function validateShaderMatching(shaderProgram, attributeLocations) {
        // For a VAO and shader program to be compatible, the VAO must have
        // all active attribute in the shader program.  The VAO may have
        // extra attributes with the only concern being a potential
        // performance hit due to extra memory bandwidth and cache pollution.
        // The shader source could have extra attributes that are not used,
        // but there is no guarantee they will be optimized out.
        //
        // Here, we validate that the VAO has all attributes required
        // to match the shader program.
        var shaderAttributes = shaderProgram.vertexAttributes;

        //>>includeStart('debug', pragmas.debug);
        for (var name in shaderAttributes) {
            if (shaderAttributes.hasOwnProperty(name)) {
                if (!defined(attributeLocations[name])) {
                    throw new DeveloperError('Appearance/Geometry mismatch.  The appearance requires vertex shader attribute input \'' + name +
                        '\', which was not computed as part of the Geometry.  Use the appearance\'s vertexFormat property when constructing the geometry.');
                }
            }
        }
        //>>includeEnd('debug');
    }

    function createPickIds(context, primitive, instances) {
        var pickColors = [];
        var length = instances.length;

        for (var i = 0; i < length; ++i) {
            var pickObject = {
                primitive : defaultValue(instances[i].pickPrimitive, primitive)
            };

            if (defined(instances[i].id)) {
                pickObject.id = instances[i].id;
            }

            var pickId = context.createPickId(pickObject);
            primitive._pickIds.push(pickId);
            pickColors.push(pickId.color);
        }

        return pickColors;
    }

    function getUniformFunction(uniforms, name) {
        return function() {
            return uniforms[name];
        };
    }

    var numberOfCreationWorkers = Math.max(FeatureDetection.hardwareConcurrency - 1, 1);
    var createGeometryTaskProcessors;
    var combineGeometryTaskProcessor = new TaskProcessor('combineGeometry', Number.POSITIVE_INFINITY);

    function loadAsynchronous(primitive, frameState) {
        var instances;
        var geometry;
        var i;
        var j;

        var instanceIds = primitive._instanceIds;

        if (primitive._state === PrimitiveState.READY) {
            instances = (isArray(primitive.geometryInstances)) ? primitive.geometryInstances : [primitive.geometryInstances];
            var length = primitive._numberOfInstances = instances.length;

            var promises = [];
            var subTasks = [];
            for (i = 0; i < length; ++i) {
                geometry = instances[i].geometry;
                instanceIds.push(instances[i].id);

                //>>includeStart('debug', pragmas.debug);
                if (!defined(geometry._workerName)) {
                    throw new DeveloperError('_workerName must be defined for asynchronous geometry.');
                }
                //>>includeEnd('debug');

                subTasks.push({
                    moduleName : geometry._workerName,
                    geometry : geometry
                });
            }

            if (!defined(createGeometryTaskProcessors)) {
                createGeometryTaskProcessors = new Array(numberOfCreationWorkers);
                for (i = 0; i < numberOfCreationWorkers; i++) {
                    createGeometryTaskProcessors[i] = new TaskProcessor('createGeometry', Number.POSITIVE_INFINITY);
                }
            }

            var subTask;
            subTasks = subdivideArray(subTasks, numberOfCreationWorkers);

            for (i = 0; i < subTasks.length; i++) {
                var packedLength = 0;
                var workerSubTasks = subTasks[i];
                var workerSubTasksLength = workerSubTasks.length;
                for (j = 0; j < workerSubTasksLength; ++j) {
                    subTask = workerSubTasks[j];
                    geometry = subTask.geometry;
                    if (defined(geometry.constructor.pack)) {
                        subTask.offset = packedLength;
                        packedLength += defaultValue(geometry.constructor.packedLength, geometry.packedLength);
                    }
                }

                var subTaskTransferableObjects;

                if (packedLength > 0) {
                    var array = new Float64Array(packedLength);
                    subTaskTransferableObjects = [array.buffer];

                    for (j = 0; j < workerSubTasksLength; ++j) {
                        subTask = workerSubTasks[j];
                        geometry = subTask.geometry;
                        if (defined(geometry.constructor.pack)) {
                            geometry.constructor.pack(geometry, array, subTask.offset);
                            subTask.geometry = array;
                        }
                    }
                }

                promises.push(createGeometryTaskProcessors[i].scheduleTask({
                    subTasks : subTasks[i]
                }, subTaskTransferableObjects));
            }

            primitive._state = PrimitiveState.CREATING;

            when.all(promises, function(results) {
                primitive._createGeometryResults = results;
                primitive._state = PrimitiveState.CREATED;
            }).otherwise(function(error) {
                setReady(primitive, frameState, PrimitiveState.FAILED, error);
            });
        } else if (primitive._state === PrimitiveState.CREATED) {
            var transferableObjects = [];
            instances = (isArray(primitive.geometryInstances)) ? primitive.geometryInstances : [primitive.geometryInstances];

            var allowPicking = primitive.allowPicking;
            var scene3DOnly = frameState.scene3DOnly;
            var projection = frameState.mapProjection;

            var promise = combineGeometryTaskProcessor.scheduleTask(PrimitivePipeline.packCombineGeometryParameters({
                createGeometryResults : primitive._createGeometryResults,
                instances : instances,
                pickIds : allowPicking ? createPickIds(frameState.context, primitive, instances) : undefined,
                ellipsoid : projection.ellipsoid,
                projection : projection,
                elementIndexUintSupported : frameState.context.elementIndexUint,
                scene3DOnly : scene3DOnly,
                allowPicking : allowPicking,
                vertexCacheOptimize : primitive.vertexCacheOptimize,
                compressVertices : primitive.compressVertices,
                modelMatrix : primitive.modelMatrix
            }, transferableObjects), transferableObjects);

            primitive._createGeometryResults = undefined;
            primitive._state = PrimitiveState.COMBINING;

            when(promise, function(packedResult) {
                var result = PrimitivePipeline.unpackCombineGeometryResults(packedResult);
                primitive._geometries = result.geometries;
                primitive._attributeLocations = result.attributeLocations;
                primitive._vaAttributes = result.vaAttributes;
                primitive._perInstanceAttributeLocations = result.perInstanceAttributeLocations;
                primitive.modelMatrix = Matrix4.clone(result.modelMatrix, primitive.modelMatrix);
                primitive._validModelMatrix = !Matrix4.equals(primitive.modelMatrix, Matrix4.IDENTITY);

                var validInstancesIndices = packedResult.validInstancesIndices;
                var invalidInstancesIndices = packedResult.invalidInstancesIndices;
                var instanceIds = primitive._instanceIds;
                var reorderedInstanceIds = new Array(instanceIds.length);

                var validLength = validInstancesIndices.length;
                for (var i = 0; i < validLength; ++i) {
                    reorderedInstanceIds[i] = instanceIds[validInstancesIndices[i]];
                }

                var invalidLength = invalidInstancesIndices.length;
                for (var j = 0; j < invalidLength; ++j) {
                    reorderedInstanceIds[validLength + j] = instanceIds[invalidInstancesIndices[j]];
                }

                primitive._instanceIds = reorderedInstanceIds;

                if (defined(primitive._geometries)) {
                    primitive._state = PrimitiveState.COMBINED;
                } else {
                    setReady(primitive, frameState, PrimitiveState.FAILED, undefined);
                }
            }).otherwise(function(error) {
                setReady(primitive, frameState, PrimitiveState.FAILED, error);
            });
        }
    }

    function loadSynchronous(primitive, frameState) {
        var instances = (isArray(primitive.geometryInstances)) ? primitive.geometryInstances : [primitive.geometryInstances];
        var length = primitive._numberOfInstances = instances.length;

        var geometries = new Array(length);
        var clonedInstances = new Array(length);

        var invalidInstances = [];
        var instanceIds = primitive._instanceIds;

        var instance;
        var i;

        var geometryIndex = 0;
        for (i = 0; i < length; i++) {
            instance = instances[i];
            var geometry = instance.geometry;

            var createdGeometry;
            if (defined(geometry.attributes) && defined(geometry.primitiveType)) {
                createdGeometry = cloneGeometry(geometry);
            } else {
                createdGeometry = geometry.constructor.createGeometry(geometry);
            }

            if (defined(createdGeometry)) {
                geometries[geometryIndex] = createdGeometry;
                clonedInstances[geometryIndex++] = cloneInstance(instance, createdGeometry);
                instanceIds.push(instance.id);
            } else {
                invalidInstances.push(instance);
            }
        }

        geometries.length = geometryIndex;
        clonedInstances.length = geometryIndex;

        var allowPicking = primitive.allowPicking;
        var scene3DOnly = frameState.scene3DOnly;
        var projection = frameState.mapProjection;

        var result = PrimitivePipeline.combineGeometry({
            instances : clonedInstances,
            invalidInstances : invalidInstances,
            pickIds : allowPicking ? createPickIds(frameState.context, primitive, clonedInstances) : undefined,
            ellipsoid : projection.ellipsoid,
            projection : projection,
            elementIndexUintSupported : frameState.context.elementIndexUint,
            scene3DOnly : scene3DOnly,
            allowPicking : allowPicking,
            vertexCacheOptimize : primitive.vertexCacheOptimize,
            compressVertices : primitive.compressVertices,
            modelMatrix : primitive.modelMatrix
        });

        primitive._geometries = result.geometries;
        primitive._attributeLocations = result.attributeLocations;
        primitive._vaAttributes = result.vaAttributes;
        primitive._perInstanceAttributeLocations = result.vaAttributeLocations;
        primitive.modelMatrix = Matrix4.clone(result.modelMatrix, primitive.modelMatrix);
        primitive._validModelMatrix = !Matrix4.equals(primitive.modelMatrix, Matrix4.IDENTITY);

        for (i = 0; i < invalidInstances.length; ++i) {
            instance = invalidInstances[i];
            instanceIds.push(instance.id);
        }

        if (defined(primitive._geometries)) {
            primitive._state = PrimitiveState.COMBINED;
        } else {
            setReady(primitive, frameState, PrimitiveState.FAILED, undefined);
        }
    }

    function createVertexArray(primitive, frameState) {
        var attributeLocations = primitive._attributeLocations;
        var geometries = primitive._geometries;
        var vaAttributes = primitive._vaAttributes;
        var scene3DOnly = frameState.scene3DOnly;
        var context = frameState.context;

        var va = [];
        var length = geometries.length;
        for (var i = 0; i < length; ++i) {
            var geometry = geometries[i];

            var attributes = vaAttributes[i];
            var vaLength = attributes.length;
            for (var j = 0; j < vaLength; ++j) {
                var attribute = attributes[j];
                attribute.vertexBuffer = Buffer.createVertexBuffer({
                    context : context,
                    typedArray : attribute.values,
                    usage : BufferUsage.DYNAMIC_DRAW});
                delete attribute.values;
            }

            va.push(VertexArray.fromGeometry({
                context : context,
                geometry : geometry,
                attributeLocations : attributeLocations,
                bufferUsage : BufferUsage.STATIC_DRAW,
                interleave : primitive._interleave,
                vertexArrayAttributes : attributes
            }));

            if (defined(primitive._createBoundingVolumeFunction)) {
                primitive._createBoundingVolumeFunction(frameState, geometry);
            } else {
                primitive._boundingSpheres.push(BoundingSphere.clone(geometry.boundingSphere));
                primitive._boundingSphereWC.push(new BoundingSphere());

                if (!scene3DOnly) {
                    var center = geometry.boundingSphereCV.center;
                    var x = center.x;
                    var y = center.y;
                    var z = center.z;
                    center.x = z;
                    center.y = x;
                    center.z = y;

                    primitive._boundingSphereCV.push(BoundingSphere.clone(geometry.boundingSphereCV));
                    primitive._boundingSphere2D.push(new BoundingSphere());
                    primitive._boundingSphereMorph.push(new BoundingSphere());
                }
            }
        }

        primitive._va = va;
        primitive._primitiveType = geometries[0].primitiveType;

        if (primitive.releaseGeometryInstances) {
            primitive.geometryInstances = undefined;
        }

        primitive._geometries = undefined;
        setReady(primitive, frameState, PrimitiveState.COMPLETE, undefined);
    }

    function createRenderStates(primitive, context, appearance, twoPasses) {
        var renderState = appearance.getRenderState();
        var rs;

        if (twoPasses) {
            rs = clone(renderState, false);
            rs.cull = {
                enabled : true,
                face : CullFace.BACK
            };
            primitive._frontFaceRS = RenderState.fromCache(rs);

            rs.cull.face = CullFace.FRONT;
            primitive._backFaceRS = RenderState.fromCache(rs);
        } else {
            primitive._frontFaceRS = RenderState.fromCache(renderState);
            primitive._backFaceRS = primitive._frontFaceRS;
        }

        if (primitive.allowPicking) {
            if (twoPasses) {
                rs = clone(renderState, false);
                rs.cull = {
                    enabled : false
                };
                primitive._pickRS = RenderState.fromCache(rs);
            } else {
                primitive._pickRS = primitive._frontFaceRS;
            }
        } else {
            rs = clone(renderState, false);
            rs.colorMask = {
                red : false,
                green : false,
                blue : false,
                alpha : false
            };

            if (twoPasses) {
                rs.cull = {
                    enabled : false
                };
                primitive._pickRS = RenderState.fromCache(rs);
            } else {
                primitive._pickRS = RenderState.fromCache(rs);
            }
        }
    }

<<<<<<< HEAD
    function createShaderProgram(primitive, context, frameState, appearance) {
        var vs = Primitive._modifyShaderPosition(primitive, appearance.vertexShaderSource, frameState.scene3DOnly);
=======
    function createShaderProgram(primitive, frameState, appearance) {
        var context = frameState.context;

        var vs = Primitive._createColumbusViewShader(appearance.vertexShaderSource, frameState.scene3DOnly);
>>>>>>> efefae99
        vs = Primitive._appendShowToShader(primitive, vs);
        vs = modifyForEncodedNormals(primitive, vs);
        var fs = appearance.getFragmentShaderSource();

        var attributeLocations = primitive._attributeLocations;
        primitive._sp = ShaderProgram.replaceCache({
            context : context,
            shaderProgram : primitive._sp,
            vertexShaderSource : vs,
            fragmentShaderSource : fs,
            attributeLocations : attributeLocations
        });
        validateShaderMatching(primitive._sp, attributeLocations);

        if (primitive.allowPicking) {
            var pickFS = new ShaderSource({
                sources : [fs],
                pickColorQualifier : 'varying'
            });
            primitive._pickSP = ShaderProgram.replaceCache({
                context : context,
                shaderProgram : primitive._pickSP,
                vertexShaderSource : ShaderSource.createPickVertexShaderSource(vs),
                fragmentShaderSource : pickFS,
                attributeLocations : attributeLocations
            });
        } else {
            primitive._pickSP = ShaderProgram.fromCache({
                context : context,
                vertexShaderSource : vs,
                fragmentShaderSource : fs,
                attributeLocations : attributeLocations
            });
        }

        validateShaderMatching(primitive._pickSP, attributeLocations);
    }

    function createCommands(primitive, appearance, material, translucent, twoPasses, colorCommands, pickCommands) {
        // Create uniform map by combining uniforms from the appearance and material if either have uniforms.
        var materialUniformMap = defined(material) ? material._uniforms : undefined;
        var appearanceUniformMap = {};
        var appearanceUniforms = appearance.uniforms;
        if (defined(appearanceUniforms)) {
            // Convert to uniform map of functions for the renderer
            for (var name in appearanceUniforms) {
                if (appearanceUniforms.hasOwnProperty(name)) {
                    if (defined(materialUniformMap) && defined(materialUniformMap[name])) {
                        // Later, we could rename uniforms behind-the-scenes if needed.
                        throw new DeveloperError('Appearance and material have a uniform with the same name: ' + name);
                    }

                    appearanceUniformMap[name] = getUniformFunction(appearanceUniforms, name);
                }
            }
        }
        var uniforms = combine(appearanceUniformMap, materialUniformMap);

        if (defined(primitive.rtcCenter)) {
            uniforms.u_modifiedModelView = function() {
                return primitive._modifiedModelView;
            };
        }

        var pass = translucent ? Pass.TRANSLUCENT : Pass.OPAQUE;

        colorCommands.length = primitive._va.length * (twoPasses ? 2 : 1);
        pickCommands.length = primitive._va.length;

        var length = colorCommands.length;
        var m = 0;
        var vaIndex = 0;
        for (var i = 0; i < length; ++i) {
            var colorCommand;

            if (twoPasses) {
                colorCommand = colorCommands[i];
                if (!defined(colorCommand)) {
                    colorCommand = colorCommands[i] = new DrawCommand({
                        owner : primitive,
                        primitiveType : primitive._primitiveType
                    });
                }
                colorCommand.vertexArray = primitive._va[vaIndex];
                colorCommand.renderState = primitive._backFaceRS;
                colorCommand.shaderProgram = primitive._sp;
                colorCommand.uniformMap = uniforms;
                colorCommand.pass = pass;

                ++i;
            }

            colorCommand = colorCommands[i];
            if (!defined(colorCommand)) {
                colorCommand = colorCommands[i] = new DrawCommand({
                    owner : primitive,
                    primitiveType : primitive._primitiveType
                });
            }
            colorCommand.vertexArray = primitive._va[vaIndex];
            colorCommand.renderState = primitive._frontFaceRS;
            colorCommand.shaderProgram = primitive._sp;
            colorCommand.uniformMap = uniforms;
            colorCommand.pass = pass;

            var pickCommand = pickCommands[m];
            if (!defined(pickCommand)) {
                pickCommand = pickCommands[m] = new DrawCommand({
                    owner : primitive,
                    primitiveType : primitive._primitiveType
                });
            }
            pickCommand.vertexArray = primitive._va[vaIndex];
            pickCommand.renderState = primitive._pickRS;
            pickCommand.shaderProgram = primitive._pickSP;
            pickCommand.uniformMap = uniforms;
            pickCommand.pass = pass;
            ++m;

            ++vaIndex;
        }
    }

    function updatePerInstanceAttributes(primitive) {
        if (primitive._dirtyAttributes.length === 0) {
            return;
        }

        var attributes = primitive._dirtyAttributes;
        var length = attributes.length;
        for (var i = 0; i < length; ++i) {
            var attribute = attributes[i];
            var value = attribute.value;
            var indices = attribute.indices;
            var indicesLength = indices.length;
            for (var j = 0; j < indicesLength; ++j) {
                var index = indices[j];
                var offset = index.offset;
                var count = index.count;

                var vaAttribute = index.attribute;
                var componentDatatype = vaAttribute.componentDatatype;
                var componentsPerAttribute = vaAttribute.componentsPerAttribute;

                var typedArray = ComponentDatatype.createTypedArray(componentDatatype, count * componentsPerAttribute);
                for (var k = 0; k < count; ++k) {
                    typedArray.set(value, k * componentsPerAttribute);
                }

                var offsetInBytes = offset * componentsPerAttribute * ComponentDatatype.getSizeInBytes(componentDatatype);
                vaAttribute.vertexBuffer.copyFromArrayView(typedArray, offsetInBytes);
            }
            attribute.dirty = false;
        }

        attributes.length = 0;
    }

<<<<<<< HEAD
    var rtcScratch = new Cartesian3();

    function updateAndQueueCommands(primitive, frameState, commandList, colorCommands, pickCommands, modelMatrix, cull, debugShowBoundingVolume, twoPasses) {
=======
    function updateAndQueueCommands(primitive, frameState, colorCommands, pickCommands, modelMatrix, cull, debugShowBoundingVolume, twoPasses) {
>>>>>>> efefae99
        //>>includeStart('debug', pragmas.debug);
        if (frameState.mode !== SceneMode.SCENE3D && !Matrix4.equals(modelMatrix, Matrix4.IDENTITY)) {
            throw new DeveloperError('Primitive.modelMatrix is only supported in 3D mode.');
        }
        //>>includeEnd('debug');

        if (!Matrix4.equals(modelMatrix, primitive._modelMatrix)) {
            Matrix4.clone(modelMatrix, primitive._modelMatrix);
            var length = primitive._boundingSpheres.length;
            for (var i = 0; i < length; ++i) {
                var boundingSphere = primitive._boundingSpheres[i];
                if (defined(boundingSphere)) {
                    primitive._boundingSphereWC[i] = BoundingSphere.transform(boundingSphere, modelMatrix, primitive._boundingSphereWC[i]);
                    if (!frameState.scene3DOnly) {
                        primitive._boundingSphere2D[i] = BoundingSphere.clone(primitive._boundingSphereCV[i], primitive._boundingSphere2D[i]);
                        primitive._boundingSphere2D[i].center.x = 0.0;
                        primitive._boundingSphereMorph[i] = BoundingSphere.union(primitive._boundingSphereWC[i], primitive._boundingSphereCV[i]);
                    }
                }
            }
        }

        if (defined(primitive.rtcCenter)) {
            var viewMatrix = frameState.camera.viewMatrix;
            Matrix4.multiply(viewMatrix, primitive._modelMatrix, primitive._modifiedModelView);
            Matrix4.multiplyByPoint(primitive._modifiedModelView, primitive.rtcCenter, rtcScratch);
            Matrix4.setTranslation(primitive._modifiedModelView, rtcScratch, primitive._modifiedModelView);
        }

        var boundingSpheres;
        if (frameState.mode === SceneMode.SCENE3D) {
            boundingSpheres = primitive._boundingSphereWC;
        } else if (frameState.mode === SceneMode.COLUMBUS_VIEW) {
            boundingSpheres = primitive._boundingSphereCV;
        } else if (frameState.mode === SceneMode.SCENE2D && defined(primitive._boundingSphere2D)) {
            boundingSpheres = primitive._boundingSphere2D;
        } else if (defined(primitive._boundingSphereMorph)) {
            boundingSpheres = primitive._boundingSphereMorph;
        }

        var commandList = frameState.commandList;
        var passes = frameState.passes;
        if (passes.render) {
            var colorLength = colorCommands.length;
            for (var j = 0; j < colorLength; ++j) {
                var sphereIndex = twoPasses ? Math.floor(j / 2) : j;
                colorCommands[j].modelMatrix = modelMatrix;
                colorCommands[j].boundingVolume = boundingSpheres[sphereIndex];
                colorCommands[j].cull = cull;
                colorCommands[j].debugShowBoundingVolume = debugShowBoundingVolume;

                commandList.push(colorCommands[j]);
            }
        }

        if (passes.pick) {
            var pickLength = pickCommands.length;
            for (var k = 0; k < pickLength; ++k) {
                pickCommands[k].modelMatrix = modelMatrix;
                pickCommands[k].boundingVolume = boundingSpheres[k];
                pickCommands[k].cull = cull;

                commandList.push(pickCommands[k]);
            }
        }
    }

    /**
     * Called when {@link Viewer} or {@link CesiumWidget} render the scene to
     * get the draw commands needed to render this primitive.
     * <p>
     * Do not call this function directly.  This is documented just to
     * list the exceptions that may be propagated when the scene is rendered:
     * </p>
     *
     * @exception {DeveloperError} All instance geometries must have the same primitiveType.
     * @exception {DeveloperError} Appearance and material have a uniform with the same name.
     * @exception {DeveloperError} Primitive.modelMatrix is only supported in 3D mode.
     */
    Primitive.prototype.update = function(frameState) {
        if (((!defined(this.geometryInstances)) && (this._va.length === 0)) ||
            (defined(this.geometryInstances) && isArray(this.geometryInstances) && this.geometryInstances.length === 0) ||
            (!defined(this.appearance)) ||
            (frameState.mode !== SceneMode.SCENE3D && frameState.scene3DOnly) ||
            (!frameState.passes.render && !frameState.passes.pick)) {
            return;
        }

        if (defined(this._error)) {
            throw this._error;
        }

        if (defined(this.rtcCenter) && !frameState.scene3DOnly) {
            throw new DeveloperError('RTC rendering is only available for 3D only scenes.');
        }

        if (this._state === PrimitiveState.FAILED) {
            return;
        }

        if (this._state !== PrimitiveState.COMPLETE && this._state !== PrimitiveState.COMBINED) {
            if (this.asynchronous) {
                loadAsynchronous(this, frameState);
            } else {
                loadSynchronous(this, frameState);
            }
        }

        if (this._state === PrimitiveState.COMBINED) {
            createVertexArray(this, frameState);
        }

        if (!this.show || this._state !== PrimitiveState.COMPLETE) {
            return;
        }

        // Create or recreate render state and shader program if appearance/material changed
        var appearance = this.appearance;
        var material = appearance.material;
        var createRS = false;
        var createSP = false;

        if (this._appearance !== appearance) {
            this._appearance = appearance;
            this._material = material;
            createRS = true;
            createSP = true;
        } else if (this._material !== material ) {
            this._material = material;
            createSP = true;
        }

        var translucent = this._appearance.isTranslucent();
        if (this._translucent !== translucent) {
            this._translucent = translucent;
            createRS = true;
        }

        var context = frameState.context;
        if (defined(this._material)) {
            this._material.update(context);
        }

        var twoPasses = appearance.closed && translucent;

        if (createRS) {
            var rsFunc = defaultValue(this._createRenderStatesFunction, createRenderStates);
            rsFunc(this, context, appearance, twoPasses);
        }

        if (createSP) {
            var spFunc = defaultValue(this._createShaderProgramFunction, createShaderProgram);
            spFunc(this, frameState, appearance);
        }

        if (createRS || createSP) {
            var commandFunc = defaultValue(this._createCommandsFunction, createCommands);
            commandFunc(this, appearance, material, translucent, twoPasses, this._colorCommands, this._pickCommands);
        }

        updatePerInstanceAttributes(this);

        var updateAndQueueCommandsFunc = defaultValue(this._updateAndQueueCommandsFunction, updateAndQueueCommands);
        updateAndQueueCommandsFunc(this, frameState, this._colorCommands, this._pickCommands, this.modelMatrix, this.cull, this.debugShowBoundingVolume, twoPasses);
    };

    function createGetFunction(name, perInstanceAttributes) {
        var attribute = perInstanceAttributes[name];
        return function() {
            if (defined(attribute) && defined(attribute.value)) {
                return perInstanceAttributes[name].value;
            }
            return attribute;
        };
    }

    function createSetFunction(name, perInstanceAttributes, dirtyList) {
        return function (value) {
            //>>includeStart('debug', pragmas.debug);
            if (!defined(value) || !defined(value.length) || value.length < 1 || value.length > 4) {
                throw new DeveloperError('value must be and array with length between 1 and 4.');
            }
            //>>includeEnd('debug');

            var attribute = perInstanceAttributes[name];
            attribute.value = value;
            if (!attribute.dirty && attribute.valid) {
                dirtyList.push(attribute);
                attribute.dirty = true;
            }
        };
    }

    /**
     * Returns the modifiable per-instance attributes for a {@link GeometryInstance}.
     *
     * @param {Object} id The id of the {@link GeometryInstance}.
     * @returns {Object} The typed array in the attribute's format or undefined if the is no instance with id.
     *
     * @exception {DeveloperError} must call update before calling getGeometryInstanceAttributes.
     *
     * @example
     * var attributes = primitive.getGeometryInstanceAttributes('an id');
     * attributes.color = Cesium.ColorGeometryInstanceAttribute.toValue(Cesium.Color.AQUA);
     * attributes.show = Cesium.ShowGeometryInstanceAttribute.toValue(true);
     */
    Primitive.prototype.getGeometryInstanceAttributes = function(id) {
        //>>includeStart('debug', pragmas.debug);
        if (!defined(id)) {
            throw new DeveloperError('id is required');
        }
        if (!defined(this._perInstanceAttributeLocations)) {
            throw new DeveloperError('must call update before calling getGeometryInstanceAttributes');
        }
        //>>includeEnd('debug');

        var index = -1;
        var lastIndex = this._lastPerInstanceAttributeIndex;
        var ids = this._instanceIds;
        var length = ids.length;
        for (var i = 0; i < length; ++i) {
            var curIndex = (lastIndex + i) % length;
            if (id === ids[curIndex]) {
                index = curIndex;
                break;
            }
        }

        if (index === -1) {
            return undefined;
        }
        var attributes = this._perInstanceAttributeCache[index];
        if (defined(attributes)) {
            return attributes;
        }

        var perInstanceAttributes = this._perInstanceAttributeLocations[index];
        attributes = {};
        var properties = {};
        var hasProperties = false;

        for (var name in perInstanceAttributes) {
            if (perInstanceAttributes.hasOwnProperty(name)) {
                hasProperties = true;
                properties[name] = {
                    get : createGetFunction(name, perInstanceAttributes)
                };

                if (name !== 'boundingSphere' && name !== 'boundingSphereCV') {
                    properties[name].set = createSetFunction(name, perInstanceAttributes, this._dirtyAttributes);
                }
            }
        }

        if (hasProperties) {
            defineProperties(attributes, properties);
        }

        this._lastPerInstanceAttributeIndex = index;
        this._perInstanceAttributeCache[index] = attributes;
        return attributes;
    };

    /**
     * Returns true if this object was destroyed; otherwise, false.
     * <p>
     * If this object was destroyed, it should not be used; calling any function other than
     * <code>isDestroyed</code> will result in a {@link DeveloperError} exception.
     * </p>
     *
     * @returns {Boolean} <code>true</code> if this object was destroyed; otherwise, <code>false</code>.
     *
     * @see Primitive#destroy
     */
    Primitive.prototype.isDestroyed = function() {
        return false;
    };

    /**
     * Destroys the WebGL resources held by this object.  Destroying an object allows for deterministic
     * release of WebGL resources, instead of relying on the garbage collector to destroy this object.
     * <p>
     * Once an object is destroyed, it should not be used; calling any function other than
     * <code>isDestroyed</code> will result in a {@link DeveloperError} exception.  Therefore,
     * assign the return value (<code>undefined</code>) to the object as done in the example.
     * </p>
     *
     * @returns {undefined}
     *
     * @exception {DeveloperError} This object was destroyed, i.e., destroy() was called.
     *
     * @see Primitive#isDestroyed
     *
     * @example
     * e = e && e.destroy();
     */
    Primitive.prototype.destroy = function() {
        var length;
        var i;

        this._sp = this._sp && this._sp.destroy();
        this._pickSP = this._pickSP && this._pickSP.destroy();

        var va = this._va;
        length = va.length;
        for (i = 0; i < length; ++i) {
            va[i].destroy();
        }
        this._va = undefined;

        var pickIds = this._pickIds;
        length = pickIds.length;
        for (i = 0; i < length; ++i) {
            pickIds[i].destroy();
        }
        this._pickIds = undefined;

        //These objects may be fairly large and reference other large objects (like Entities)
        //We explicitly set them to undefined here so that the memory can be freed
        //even if a reference to the destroyed Primitive has been kept around.
        this._instanceIds = undefined;
        this._perInstanceAttributeCache = undefined;
        this._perInstanceAttributeLocations = undefined;
        this._attributeLocations = undefined;
        this._dirtyAttributes = undefined;

        return destroyObject(this);
    };

    function setReady(primitive, frameState, state, error) {
        primitive._error = error;
        primitive._state = state;
        frameState.afterRender.push(function() {
            primitive._ready = primitive._state === PrimitiveState.COMPLETE || primitive._state === PrimitiveState.FAILED;
            if (!defined(error)) {
                primitive._readyPromise.resolve(primitive);
            } else {
                primitive._readyPromise.reject(error);
            }
        });
    }

    return Primitive;
});<|MERGE_RESOLUTION|>--- conflicted
+++ resolved
@@ -1062,15 +1062,10 @@
         }
     }
 
-<<<<<<< HEAD
-    function createShaderProgram(primitive, context, frameState, appearance) {
-        var vs = Primitive._modifyShaderPosition(primitive, appearance.vertexShaderSource, frameState.scene3DOnly);
-=======
     function createShaderProgram(primitive, frameState, appearance) {
         var context = frameState.context;
 
-        var vs = Primitive._createColumbusViewShader(appearance.vertexShaderSource, frameState.scene3DOnly);
->>>>>>> efefae99
+        var vs = Primitive._modifyShaderPosition(primitive, appearance.vertexShaderSource, frameState.scene3DOnly);
         vs = Primitive._appendShowToShader(primitive, vs);
         vs = modifyForEncodedNormals(primitive, vs);
         var fs = appearance.getFragmentShaderSource();
@@ -1229,13 +1224,9 @@
         attributes.length = 0;
     }
 
-<<<<<<< HEAD
     var rtcScratch = new Cartesian3();
 
-    function updateAndQueueCommands(primitive, frameState, commandList, colorCommands, pickCommands, modelMatrix, cull, debugShowBoundingVolume, twoPasses) {
-=======
     function updateAndQueueCommands(primitive, frameState, colorCommands, pickCommands, modelMatrix, cull, debugShowBoundingVolume, twoPasses) {
->>>>>>> efefae99
         //>>includeStart('debug', pragmas.debug);
         if (frameState.mode !== SceneMode.SCENE3D && !Matrix4.equals(modelMatrix, Matrix4.IDENTITY)) {
             throw new DeveloperError('Primitive.modelMatrix is only supported in 3D mode.');
