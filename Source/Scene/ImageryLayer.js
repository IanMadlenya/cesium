--- conflicted
+++ resolved
@@ -286,45 +286,49 @@
         return true;
     };
 
-<<<<<<< HEAD
-    ImageryLayer.prototype.updateTiles = function(context, sceneState, tiles) {
+    ImageryLayer.prototype.updateTiles = function(context, frameState, tilesToRenderByTextureCount) {
         var currentExtent = this.imageryProvider.currentExtent;
         if (typeof currentExtent !== 'undefined') {
             var imageryProvider = this.imageryProvider;
-            var imageryTilingScheme = imageryProvider.tilingScheme;
 
             if (typeof imageryProvider.update !== 'undefined') {
-                imageryProvider.update(context, sceneState, tiles);
+                imageryProvider.update(context, frameState, tilesToRenderByTextureCount);
             }
 
-            for (var tileIndex = 0, tilesLen = tiles.length; tileIndex < tilesLen; ++tileIndex) {
-                var tile = tiles[tileIndex];
-
-                var imageryList = tile.imagery;
-                for (var imageryIndex = 0, imageryLen = imageryList.length; imageryIndex < imageryLen; ++imageryIndex) {
-                    var imagery = imageryList[imageryIndex];
-                    if (imagery.imageryLayer !== this) {
-                        continue;
+            for (var tileSetIndex = 0, tileSetLength = tilesToRenderByTextureCount.length; tileSetIndex < tileSetLength; ++tileSetIndex) {
+                var tileSet = tilesToRenderByTextureCount[tileSetIndex];
+                if (typeof tileSet === 'undefined' || tileSet.length === 0) {
+                    continue;
+                }
+
+                for (var i = 0, len = tileSet.length; i < len; i++) {
+                    var tile = tileSet[i];
+
+                    var imageryList = tile.imagery;
+                    for (var imageryIndex = 0, imageryLen = imageryList.length; imageryIndex < imageryLen; ++imageryIndex) {
+                        var tileImagery = imageryList[imageryIndex];
+                        var imagery = tileImagery.imagery;
+                        if (imagery.imageryLayer !== this) {
+                            continue;
+                        }
+
+                        imagery.extent = currentExtent.clone();
+                        tileImagery.textureTranslationAndScale = this.calculateTextureTranslationAndScale(tile, tileImagery);
+
+                        var imageryExtent = imagery.extent;
+                        var terrainExtent = tile.extent;
+
+                        var minU = Math.min(1.0, Math.max(0.0, (imageryExtent.west - terrainExtent.west) / (terrainExtent.east - terrainExtent.west)));
+                        var maxU = Math.max(0.0, Math.min(1.0, (imageryExtent.east - terrainExtent.west) / (terrainExtent.east - terrainExtent.west)));
+                        var minV = Math.min(1.0, Math.max(0.0, (imageryExtent.south - terrainExtent.south) / (terrainExtent.north - terrainExtent.south)));
+                        var maxV = Math.max(0.0, Math.min(1.0, (imageryExtent.north - terrainExtent.south) / (terrainExtent.north - terrainExtent.south)));
+                        tileImagery.textureCoordinateExtent = new Cartesian4(minU, minV, maxU, maxV);
                     }
-
-                    var terrainExtent = imageryTilingScheme.extentToNativeExtent(tile.extent);
-                    var terrainWidth = terrainExtent.east - terrainExtent.west;
-                    var terrainHeight = terrainExtent.north - terrainExtent.south;
-                    var imageryExtent = imageryTilingScheme.extentToNativeExtent(currentExtent);
-
-                    imagery.textureTranslation = new Cartesian2(
-                            (imageryExtent.west - terrainExtent.west) / terrainWidth,
-                            (imageryExtent.south - terrainExtent.south) / terrainHeight);
-                    imagery.textureScale = new Cartesian2(
-                            (imageryExtent.east - imageryExtent.west) / terrainWidth,
-                            (imageryExtent.north - imageryExtent.south) / terrainHeight);
                 }
             }
         }
     };
 
-    var activeTileImageRequests = {};
-=======
     ImageryLayer.prototype.calculateTextureTranslationAndScale = function(tile, tileImagery) {
         var imageryExtent = tileImagery.imagery.extent;
         var terrainExtent = tile.extent;
@@ -339,7 +343,6 @@
                 scaleX,
                 scaleY);
     };
->>>>>>> 75c55a2b
 
     ImageryLayer.prototype.requestImagery = function(imagery) {
         var imageryProvider = this.imageryProvider;
@@ -374,18 +377,19 @@
         // image should be discarded.
         if (typeof imageryProvider.getTileDiscardPolicy !== 'undefined') {
             var discardPolicy = imageryProvider.getTileDiscardPolicy();
-
-            // If the discard policy is not ready yet, transition back to the
-            // RECEIVED state and we'll try again next time.
-            if (!discardPolicy.isReady()) {
-                imagery.state = ImageryState.RECEIVED;
-                return;
-            }
-
-            // Mark discarded imagery tiles invalid.  Parent imagery will be used instead.
-            if (discardPolicy.shouldDiscardImage(imagery.image)) {
-                imagery.state = ImageryState.INVALID;
-                return;
+            if (typeof discardPolicy !== 'undefined') {
+                // If the discard policy is not ready yet, transition back to the
+                // RECEIVED state and we'll try again next time.
+                if (!discardPolicy.isReady()) {
+                    imagery.state = ImageryState.RECEIVED;
+                    return;
+                }
+
+                // Mark discarded imagery tiles invalid.  Parent imagery will be used instead.
+                if (discardPolicy.shouldDiscardImage(imagery.image)) {
+                    imagery.state = ImageryState.INVALID;
+                    return;
+                }
             }
         }
 
