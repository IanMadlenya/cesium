/*global define*/
define([
        '../Core/DeveloperError',
        '../Core/destroyObject',
        '../Core/Cartesian3',
        '../Core/Color'
], function(
        DeveloperError,
        destroyObject,
        Cartesian3,
        Color) {
    "use strict";

    /**
     *
     * @alias Polyline
     * @internalConstructor
     */
    var Polyline = function(polylineTemplate, polylineCollection) {
        var p = polylineTemplate || {};

        this._positions = [];
        if (typeof p.positions !== 'undefined') {
            var newPositions = p.positions;
            var length = newPositions.length;
            var positions = this._positions;
            for ( var i = 0; i < length; ++i) {
                var position = newPositions[i];
                positions.push(new Cartesian3(position.x, position.y, position.z));
            }
        }
        this._show = (typeof p.show === 'undefined') ? true : p.show;
        this._width = (typeof p.width === 'undefined') ? 1.0 : p.width;
        this._outlineWidth = (typeof p.outlineWidth === 'undefined') ? 0.0 : p.outlineWidth;
        this._color = (typeof p.color === 'undefined') ?
                new Color(1.0, 1.0, 1.0, 1.0) :
                Color.clone(p.color);

        this._outlineColor = (typeof p.outlineColor === 'undefined') ?
                new Color(1.0, 1.0, 1.0, 1.0) :
                Color.clone(p.outlineColor);

        this._propertiesChanged = new Uint32Array(NUMBER_OF_PROPERTIES);
        this._collection = polylineCollection;
        this._dirty = false;
        this._pickId = undefined;
        this._pickIdThis = p._pickIdThis;
    };

    var SHOW_INDEX = Polyline.SHOW_INDEX = 0;
    var POSITION_INDEX = Polyline.POSITION_INDEX = 1;
    var COLOR_INDEX = Polyline.COLOR_INDEX = 2;
    var OUTLINE_COLOR_INDEX = Polyline.OUTLINE_COLOR_INDEX = 3;
    var WIDTH_INDEX = Polyline.WIDTH_INDEX = 4;
    var OUTLINE_WIDTH_INDEX = Polyline.OUTLINE_WIDTH_INDEX = 5;
    var POSITION_SIZE_INDEX = Polyline.POSITION_SIZE_INDEX = 6;
    Polyline.NUMBER_OF_PROPERTIES = 7;
    var NUMBER_OF_PROPERTIES = Polyline.NUMBER_OF_PROPERTIES;

    /**
     * Returns true if this polyline will be shown.  Call {@link Polyline#setShow}
     * to hide or show a polyline, instead of removing it and re-adding it to the collection.
     *
     * @memberof Polyline
     *
<<<<<<< HEAD
     * @return {Boolean} <code>true</code> if this polyline will be shown; otherwise, <code>false</code>.
     *
     * @see Polyline#setShow
     */
    Polyline.prototype.getShow = function() {
        return this._show;
=======
     * @example
     * var polyline = new Polyline();
     * polyline.color = {
     *   red   : 1.0,
     *   green : 0.0,
     *   blue  : 0.0,
     *   alpha : 0.5
     * };
     * polyline.outlineColor = {
     *   red   : 1.0,
     *   green : 1.0,
     *   blue  : 0.0,
     *   alpha : 0.5
     * };
     * polyline.setPositions([
     *   ellipsoid.cartographicToCartesian(new Cartographic(...)),
     *   ellipsoid.cartographicToCartesian(new Cartographic(...)),
     *   ellipsoid.cartographicToCartesian(new Cartographic(...))
     * ]);
     */
    var Polyline = function() {
        this._sp = undefined;
        this._spGroundTrack = undefined;
        this._spHeightTrack = undefined;
        this._rsOne = undefined;
        this._rsTwo = undefined;
        this._rsThree = undefined;
        this._rsPick = undefined;

        this._mode = SceneMode.SCENE3D;
        this._projection = undefined;

        /**
         * The current morph transition time between 2D/Columbus View and 3D,
         * with 0.0 being 2D or Columbus View and 1.0 being 3D.
         *
         * @type Number
         */
        this.morphTime = this._mode.morphTime;

        var that = this;

        var drawUniformsOne = {
            u_color : function() {
                return that.color; // does not matter; does not write color
            },
            u_morphTime : function() {
                return that.morphTime;
            }
        };
        var drawUniformsTwo = {
            u_color : function() {
                return that.color;
            },
            u_morphTime : function() {
                return that.morphTime;
            }
        };
        var drawUniformsThree = {
            u_color : function() {
                return that.outlineColor;
            },
            u_morphTime : function() {
                return that.morphTime;
            }
        };
        var pickUniforms = {
            u_color : function() {
                return that._pickId.normalizedRgba;
            },
            u_morphTime : function() {
                return that.morphTime;
            }
        };

        this._drawUniformsOne3D = combine(drawUniformsOne, {
            u_model : function() {
                return that._getModelMatrix(that._mode);
            }
        });
        this._drawUniformsTwo3D = combine(drawUniformsTwo, {
            u_model : function() {
                return that._getModelMatrix(that._mode);
            }
        });
        this._drawUniformsThree3D = combine(drawUniformsThree, {
            u_model : function() {
                return that._getModelMatrix(that._mode);
            }
        });
        this._pickUniforms3D = combine(pickUniforms, {
            u_model : function() {
                return that._getModelMatrix(that._mode);
            }
        });

        this._drawUniformsOne2D = combine(drawUniformsOne, {
            u_model : function() {
                return Matrix4.IDENTITY;
            }
        });
        this._drawUniformsTwo2D = combine(drawUniformsTwo, {
            u_model : function() {
                return Matrix4.IDENTITY;
            }
        });
        this._drawUniformsThree2D = combine(drawUniformsThree, {
            u_model : function() {
                return Matrix4.IDENTITY;
            }
        });
        this._pickUniforms2D = combine(pickUniforms, {
            u_model : function() {
                return Matrix4.IDENTITY;
            }
        });

        this._drawUniformsOne = undefined;
        this._drawUniformsTwo = undefined;
        this._drawUniformsThree = undefined;
        this._pickUniforms = undefined;

        this._positions = undefined;
        this._createVertexArray = false;

        this._vertices = new PositionVertices();
        this._pickId = undefined;

        /**
         * DOC_TBA
         * <br /><br />
         * The actual width used is clamped to the minimum and maximum width supported by the WebGL implementation.
         * These can be queried with {@link Context#getMinimumAliasedLineWidth} and
         * {@link Context#getMaximumAliasedLineWidth}.
         *
         * @type Number
         *
         * @see Polyline#outlineWidth
         * @see Context#getMinimumAliasedLineWidth
         * @see Context#getMaximumAliasedLineWidth
         *
         * @example
         * // 3 pixel total width, 1 pixel interior width
         * polyline.width = 1.0;
         * polyline.outlineWidth = 3.0;
         */
        this.width = 2;

        /**
         * DOC_TBA
         * <br /><br />
         * The actual width used is clamped to the minimum and maximum width supported by the WebGL implementation.
         * These can be queried with {@link Context#getMinimumAliasedLineWidth} and
         * {@link Context#getMaximumAliasedLineWidth}.
         *
         * @type Number
         *
         * @see Polyline#width
         * @see Context#getMinimumAliasedLineWidth
         * @see Context#getMaximumAliasedLineWidth
         *
         * @example
         * // 3 pixel total width, 1 pixel interior width
         * polyline.width = 1.0;
         * polyline.outlineWidth = 3.0;
         */
        this.outlineWidth = 5;

        /**
         * DOC_TBA
         *
         * @see Polyline#outlineColor
         */
        this.color = {
            red : 0.0,
            green : 0.0,
            blue : 1.0,
            alpha : 1.0
        };

        /**
         * DOC_TBA
         *
         * @see Polyline#color
         */
        this.outlineColor = {
            red : 1.0,
            green : 1.0,
            blue : 1.0,
            alpha : 1.0
        };

        /**
         * Determines if this polyline will be shown.
         *
         * @type Boolean
         */
        this.show = true;

        /**
         * Sets the 4x4 transformation matrix that transforms this polyline's positions from model to world coordinates.
         * When this is the identity matrix, the polyline is drawn in world coordinates, i.e., Earth's WGS84 coordinates.
         * Local reference frames can be used by providing a different transformation matrix, like that returned
         * by {@link Transforms.eastNorthUpToFixedFrame}.  This matrix is available to GLSL vertex and fragment
         * shaders via {@link agi_model} and derived uniforms.
         *
         * @type Matrix4
         *
         * @see Transforms.eastNorthUpToFixedFrame
         * @see agi_model
         *
         * @example
         * // The arrow points to the east, i.e., along the local x-axis.
         * var polyline = new Polyline();
         * var center = ellipsoid.cartographicToCartesian(Cartographic.fromDegrees(-75.59777, 40.03883));
         * polyline.modelMatrix = Transforms.eastNorthUpToFixedFrame(center);
         * polyline.setPositions([
         *   new Cartesian3(0.0, 0.0, 0.0),
         *   new Cartesian3(1000000.0, 0.0, 0.0),
         *   new Cartesian3(900000.0, -100000.0, 0.0),
         *   new Cartesian3(900000.0, 100000.0, 0.0),
         *   new Cartesian3(1000000.0, 0.0, 0.0)
         * ]);
         */
        this.modelMatrix = Matrix4.IDENTITY;
        this._modelMatrix = Matrix4.IDENTITY;

        /**
         * The usage hint for the polyline's vertex buffer.
         *
         * @type BufferUsage
         *
         * @performance If <code>bufferUsage</code> changes, the next time
         * {@link Polyline#update} is called, the polyline's vertex buffer
         * is rewritten - an <code>O(n)</code> operation that also incurs CPU to GPU overhead.
         * For best performance, it is important to provide the proper usage hint.  If the polyline
         * will not change over several frames, use <code>BufferUsage.STATIC_DRAW</code>.
         * If the polyline will change every frame, use <code>BufferUsage.STREAM_DRAW</code>.
         */
        this.bufferUsage = BufferUsage.STATIC_DRAW;
        this._bufferUsage = undefined;

        /**
         * DOC_TBA
         */
        this.columbusView = {
            /**
             * DOC_TBA
             */
            track : {
                /**
                 * DOC_TBA
                 */
                show : true
            },

            /**
             * DOC_TBA
             */
            groundTrack : {
                /**
                 * DOC_TBA
                 */
                show : false
            },

            /**
             * DOC_TBA
             */
            heightTrack : {
                /**
                 * DOC_TBA
                 */
                show : false
            }
        };

        /**
         * DOC_TODO
         */
        this.scene3D = {
            /**
             * DOC_TODO
             */
            modelMatrix : undefined,

            /**
             * DOC_TODO
             */
            setPositions : function(value) {
                this._positions = value;
                that._createVertexArray = true;
            },

            /**
             * DOC_TODO
             */
            getPositions : function() {
                return this._positions;
            },

            _positions : undefined
        };

        /**
         * DOC_TODO
         */
        this.scene2D = {
            /**
             * DOC_TODO
             */
            modelMatrix : undefined,

            /**
             * DOC_TODO
             */
            setPositions : function(value) {
                this._positions = value;
                that._createVertexArray = true;
            },

            /**
             * DOC_TODO
             */
            getPositions : function() {
                return this._positions;
            },

            _positions : undefined
        };
>>>>>>> f7bf5edc
    };

    /**
     * Determines if this polyline will be shown.  Call this to hide or show a polyline, instead
     * of removing it and re-adding it to the collection.
     *
     * @memberof Polyline
     *
     * @param {Boolean} value Indicates if this polyline will be shown.
     *
     * @see Polyline#getShow
     */
    Polyline.prototype.setShow = function(value) {
        if ((typeof value !== 'undefined') && (this._show !== value)) {
            this._show = value;
            this._makeDirty(SHOW_INDEX);
        }
    };

    /**
     * Returns the polyline's positions.
     *
     * @memberof Polyline
     *
     * @exception {DeveloperError} This object was destroyed, i.e., destroy() was called.
     *
     * @see Polyline#setPositions
     */
    Polyline.prototype.getPositions = function() {
        return this._positions;
    };

    /**
    * Defines the positions of the polyline.
    *
    * @memberof Polyline
    *
    * @exception {DeveloperError} value must not be undefined.
    * @exception {DeveloperError} This object was destroyed, i.e., destroy() was called.
     *
    * @see Polyline#getPositions
    *
    * @example
    * polyline.setPositions(
    *   ellipsoid.toCartesians(new Cartographic3(...),
    *                          new Cartographic3(...),
    *                          new Cartographic3(...))
    * );
     */
    Polyline.prototype.setPositions = function(value) {
        if (typeof value === 'undefined') {
            throw new DeveloperError('value must not be undefined.');
        }
        if (this._positions.length !== value.length) {
            this._makeDirty(POSITION_SIZE_INDEX);
        }
        var positions = [];
        var length = value.length;
        for ( var i = 0; i < length; ++i) {
            var position = value[i];
            positions.push(new Cartesian3(position.x, position.y, position.z));
        }
        this._positions = positions;
        this._makeDirty(POSITION_INDEX);
    };

    /**
     * Returns the color of the polyline.
     *
     * @memberof Polyline
     *
     * @exception {DeveloperError} This object was destroyed, i.e., destroy() was called.
     *
     * @return {Color}
     *
<<<<<<< HEAD
     * @see Polyline#setColor
=======
     * @example
     * polyline.setPositions([
     *   ellipsoid.cartographicToCartesian(new Cartographic(...)),
     *   ellipsoid.cartographicToCartesian(new Cartographic(...)),
     *   ellipsoid.cartographicToCartesian(new Cartographic(...))
     * ]);
>>>>>>> f7bf5edc
     */
    Polyline.prototype.getColor = function() {
        return this._color;
    };

    /**
     * Sets the color of the polyline.
     *
     * @memberof Polyline
     *
     * @exception {DeveloperError} This object was destroyed, i.e., destroy() was called.
     *
     * @param {Color} value. The color of the polyline.
     *
     * @see Polyline#getColor
     */
    Polyline.prototype.setColor = function(value) {
        var c = this._color;

<<<<<<< HEAD
        if ((typeof value !== 'undefined') && ((c.red !== value.red) || (c.green !== value.green) || (c.blue !== value.blue) || (c.alpha !== value.alpha))) {
            this._color = new Color(value.red, value.green, value.blue, value.alpha);
            this._makeDirty(COLOR_INDEX);
=======
                    this._vertices.update(context, positions2D, positions3D, this.bufferUsage, mode, projection);
                } else {
                    this._drawUniformsOne = this._drawUniformsOne2D;
                    this._drawUniformsTwo = this._drawUniformsTwo2D;
                    this._drawUniformsThree = this._drawUniformsThree2D;
                    this._pickUniforms = this._pickUniforms2D;

                    // TODO: This is slow and needs work.

                    // PERFORMANCE_IDEA: When the model matrix changes often, e.g., orbits that transform from CBI to CBF,
                    // we can consider moving this transform and the map projection into the vertex shader.  However,
                    // clipping will make it nontrivial.
                    var mv2D = this.scene2D.modelMatrix || this.modelMatrix;
                    var worldPositions2D = [];
                    var i, p;
                    if (typeof positions2D !== 'undefined') {
                        for (i = 0; i < positions2D.length; ++i) {
                            p = mv2D.multiplyByVector(new Cartesian4(positions2D[i].x, positions2D[i].y, positions2D[i].z, 1.0));
                            worldPositions2D.push(new Cartesian3(p.x, p.y, p.z));
                        }
                    }

                    var mv3D = this.scene3D.modelMatrix || this.modelMatrix;
                    var worldPositions3D = [];
                    if (typeof positions3D !== 'undefined') {
                        for (i = 0; i < positions3D.length; ++i) {
                            p = mv3D.multiplyByVector(new Cartesian4(positions3D[i].x, positions3D[i].y, positions3D[i].z, 1.0));
                            worldPositions3D.push(new Cartesian3(p.x, p.y, p.z));
                        }
                    }

                    this._vertices.update(context, worldPositions2D, worldPositions3D, this.bufferUsage, mode, projection);
                }
            }
>>>>>>> f7bf5edc
        }
    };

    /**
     * <br /><br />
     * The actual width used is clamped to the minimum and maximum width supported by the WebGL implementation.
     * These can be queried with {@link Context#getMinimumAliasedLineWidth} and
     * {@link Context#getMaximumAliasedLineWidth}.
     *
     * @type Number
     *
    * @see Polyline#width
     * @see Context#getMinimumAliasedLineWidth
     * @see Context#getMaximumAliasedLineWidth
     *
     * @example
     * // 3 pixel total width, 1 pixel interior width
     * polyline.width = 1.0;
     * polyline.outlineWidth = 3.0;
     */
    Polyline.prototype.getWidth = function() {
        return this._width;
    };

    /**
     * <br /><br />
     * The actual width used is clamped to the minimum and maximum width supported by the WebGL implementation.
     * These can be queried with {@link Context#getMinimumAliasedLineWidth} and
     * {@link Context#getMaximumAliasedLineWidth}.
     *
     * @type Number
     *
     * @see Polyline#width
     * @see Context#getMinimumAliasedLineWidth
     * @see Context#getMaximumAliasedLineWidth
     *
     * @example
     * // 3 pixel total width, 1 pixel interior width
     * polyline.width = 1.0;
     * polyline.outlineWidth = 3.0;
     */
    Polyline.prototype.setWidth = function(value) {
        var width = this._width;

        if ((typeof value !== 'undefined') && (value !== width)) {
            this._width = value;
            this._makeDirty(WIDTH_INDEX);
        }
    };

    /**
    * <br /><br />
    * The actual width used is clamped to the minimum and maximum width supported by the WebGL implementation.
    * These can be queried with {@link Context#getMinimumAliasedLineWidth} and
    * {@link Context#getMaximumAliasedLineWidth}.
    *
    * @type Number
    *
    * @see Polyline#outlineWidth
    * @see Context#getMinimumAliasedLineWidth
    * @see Context#getMaximumAliasedLineWidth
     *
    * @example
    * // 3 pixel total width, 1 pixel interior width
    * polyline.width = 1.0;
    * polyline.outlineWidth = 3.0;
     */
    Polyline.prototype.getOutlineWidth = function() {
        return this._outlineWidth;
    };

    /**
    * <br /><br />
    * The actual width used is clamped to the minimum and maximum width supported by the WebGL implementation.
    * These can be queried with {@link Context#getMinimumAliasedLineWidth} and
    * {@link Context#getMaximumAliasedLineWidth}.
     *
    * @type Number
     *
    * @see Polyline#outlineWidth
    * @see Context#getMinimumAliasedLineWidth
    * @see Context#getMaximumAliasedLineWidth
     *
     * @example
    * // 3 pixel total width, 1 pixel interior width
    * polyline.width = 1.0;
    * polyline.outlineWidth = 3.0;
             */
    Polyline.prototype.setOutlineWidth = function(value) {
        var width = this._outlineWidth;

        if ((typeof value !== 'undefined') && (value !== width)) {
            this._outlineWidth = value;
            this._makeDirty(OUTLINE_WIDTH_INDEX);
        }
    };

    /**
     * Returns the outline color of the polyline.
     *
     * @memberof Polyline
     *
     * @exception {DeveloperError} This object was destroyed, i.e., destroy() was called.
     *
     * @return {Color}
     *
     * @see Polyline#setOutlineColor
     */
    Polyline.prototype.getOutlineColor = function() {
        return this._outlineColor;
    };

    /**
     * Returns the outline color of the polyline.
     *
     * @memberof Polyline
     *
     * @exception {DeveloperError} This object was destroyed, i.e., destroy() was called.
     *
     * @return {Color}
     *
     * @see Polyline#setOutlineColor
     */
    Polyline.prototype.setOutlineColor = function(value) {
        var c = this._outlineColor;

        if ((typeof value !== 'undefined') && ((c.red !== value.red) || (c.green !== value.green) || (c.blue !== value.blue) || (c.alpha !== value.alpha))) {
            this._outlineColor = new Color(value.red, value.green, value.blue, value.alpha);
            this._makeDirty(OUTLINE_COLOR_INDEX);
        }
    };

    Polyline.prototype.getPickId = function(context) {
        this._pickId = this._pickId || context.createPickId(this._pickIdThis || this);
        return this._pickId;
    };

    Polyline.prototype._clean = function() {
        this._dirty = false;
        var properties = this._propertiesChanged;
        for ( var k = 0; k < NUMBER_OF_PROPERTIES - 1; ++k) {
            properties[k] = 0;
        }
    };

    Polyline.prototype._getCollection = function() {
        return this._collection;
    };

    Polyline.prototype._getChangedProperties = function() {
        return this._propertiesChanged;
    };

    Polyline.prototype._makeDirty = function(propertyChanged) {
        ++this._propertiesChanged[propertyChanged];
        var c = this._collection;
        if (c) {
            c._updatePolyline(propertyChanged, this);
            this._dirty = true;
        }
    };

    Polyline.prototype._destroy = function() {
        this._pickId = this._pickId && this._pickId.destroy();
        this._collection = undefined;
    };

    return Polyline;
});<|MERGE_RESOLUTION|>--- conflicted
+++ resolved
@@ -4,7 +4,7 @@
         '../Core/destroyObject',
         '../Core/Cartesian3',
         '../Core/Color'
-], function(
+    ], function(
         DeveloperError,
         destroyObject,
         Cartesian3,
@@ -27,7 +27,7 @@
             for ( var i = 0; i < length; ++i) {
                 var position = newPositions[i];
                 positions.push(new Cartesian3(position.x, position.y, position.z));
-            }
+    }
         }
         this._show = (typeof p.show === 'undefined') ? true : p.show;
         this._width = (typeof p.width === 'undefined') ? 1.0 : p.width;
@@ -63,345 +63,12 @@
      *
      * @memberof Polyline
      *
-<<<<<<< HEAD
      * @return {Boolean} <code>true</code> if this polyline will be shown; otherwise, <code>false</code>.
      *
      * @see Polyline#setShow
      */
     Polyline.prototype.getShow = function() {
         return this._show;
-=======
-     * @example
-     * var polyline = new Polyline();
-     * polyline.color = {
-     *   red   : 1.0,
-     *   green : 0.0,
-     *   blue  : 0.0,
-     *   alpha : 0.5
-     * };
-     * polyline.outlineColor = {
-     *   red   : 1.0,
-     *   green : 1.0,
-     *   blue  : 0.0,
-     *   alpha : 0.5
-     * };
-     * polyline.setPositions([
-     *   ellipsoid.cartographicToCartesian(new Cartographic(...)),
-     *   ellipsoid.cartographicToCartesian(new Cartographic(...)),
-     *   ellipsoid.cartographicToCartesian(new Cartographic(...))
-     * ]);
-     */
-    var Polyline = function() {
-        this._sp = undefined;
-        this._spGroundTrack = undefined;
-        this._spHeightTrack = undefined;
-        this._rsOne = undefined;
-        this._rsTwo = undefined;
-        this._rsThree = undefined;
-        this._rsPick = undefined;
-
-        this._mode = SceneMode.SCENE3D;
-        this._projection = undefined;
-
-        /**
-         * The current morph transition time between 2D/Columbus View and 3D,
-         * with 0.0 being 2D or Columbus View and 1.0 being 3D.
-         *
-         * @type Number
-         */
-        this.morphTime = this._mode.morphTime;
-
-        var that = this;
-
-        var drawUniformsOne = {
-            u_color : function() {
-                return that.color; // does not matter; does not write color
-            },
-            u_morphTime : function() {
-                return that.morphTime;
-            }
-        };
-        var drawUniformsTwo = {
-            u_color : function() {
-                return that.color;
-            },
-            u_morphTime : function() {
-                return that.morphTime;
-            }
-        };
-        var drawUniformsThree = {
-            u_color : function() {
-                return that.outlineColor;
-            },
-            u_morphTime : function() {
-                return that.morphTime;
-            }
-        };
-        var pickUniforms = {
-            u_color : function() {
-                return that._pickId.normalizedRgba;
-            },
-            u_morphTime : function() {
-                return that.morphTime;
-            }
-        };
-
-        this._drawUniformsOne3D = combine(drawUniformsOne, {
-            u_model : function() {
-                return that._getModelMatrix(that._mode);
-            }
-        });
-        this._drawUniformsTwo3D = combine(drawUniformsTwo, {
-            u_model : function() {
-                return that._getModelMatrix(that._mode);
-            }
-        });
-        this._drawUniformsThree3D = combine(drawUniformsThree, {
-            u_model : function() {
-                return that._getModelMatrix(that._mode);
-            }
-        });
-        this._pickUniforms3D = combine(pickUniforms, {
-            u_model : function() {
-                return that._getModelMatrix(that._mode);
-            }
-        });
-
-        this._drawUniformsOne2D = combine(drawUniformsOne, {
-            u_model : function() {
-                return Matrix4.IDENTITY;
-            }
-        });
-        this._drawUniformsTwo2D = combine(drawUniformsTwo, {
-            u_model : function() {
-                return Matrix4.IDENTITY;
-            }
-        });
-        this._drawUniformsThree2D = combine(drawUniformsThree, {
-            u_model : function() {
-                return Matrix4.IDENTITY;
-            }
-        });
-        this._pickUniforms2D = combine(pickUniforms, {
-            u_model : function() {
-                return Matrix4.IDENTITY;
-            }
-        });
-
-        this._drawUniformsOne = undefined;
-        this._drawUniformsTwo = undefined;
-        this._drawUniformsThree = undefined;
-        this._pickUniforms = undefined;
-
-        this._positions = undefined;
-        this._createVertexArray = false;
-
-        this._vertices = new PositionVertices();
-        this._pickId = undefined;
-
-        /**
-         * DOC_TBA
-         * <br /><br />
-         * The actual width used is clamped to the minimum and maximum width supported by the WebGL implementation.
-         * These can be queried with {@link Context#getMinimumAliasedLineWidth} and
-         * {@link Context#getMaximumAliasedLineWidth}.
-         *
-         * @type Number
-         *
-         * @see Polyline#outlineWidth
-         * @see Context#getMinimumAliasedLineWidth
-         * @see Context#getMaximumAliasedLineWidth
-         *
-         * @example
-         * // 3 pixel total width, 1 pixel interior width
-         * polyline.width = 1.0;
-         * polyline.outlineWidth = 3.0;
-         */
-        this.width = 2;
-
-        /**
-         * DOC_TBA
-         * <br /><br />
-         * The actual width used is clamped to the minimum and maximum width supported by the WebGL implementation.
-         * These can be queried with {@link Context#getMinimumAliasedLineWidth} and
-         * {@link Context#getMaximumAliasedLineWidth}.
-         *
-         * @type Number
-         *
-         * @see Polyline#width
-         * @see Context#getMinimumAliasedLineWidth
-         * @see Context#getMaximumAliasedLineWidth
-         *
-         * @example
-         * // 3 pixel total width, 1 pixel interior width
-         * polyline.width = 1.0;
-         * polyline.outlineWidth = 3.0;
-         */
-        this.outlineWidth = 5;
-
-        /**
-         * DOC_TBA
-         *
-         * @see Polyline#outlineColor
-         */
-        this.color = {
-            red : 0.0,
-            green : 0.0,
-            blue : 1.0,
-            alpha : 1.0
-        };
-
-        /**
-         * DOC_TBA
-         *
-         * @see Polyline#color
-         */
-        this.outlineColor = {
-            red : 1.0,
-            green : 1.0,
-            blue : 1.0,
-            alpha : 1.0
-        };
-
-        /**
-         * Determines if this polyline will be shown.
-         *
-         * @type Boolean
-         */
-        this.show = true;
-
-        /**
-         * Sets the 4x4 transformation matrix that transforms this polyline's positions from model to world coordinates.
-         * When this is the identity matrix, the polyline is drawn in world coordinates, i.e., Earth's WGS84 coordinates.
-         * Local reference frames can be used by providing a different transformation matrix, like that returned
-         * by {@link Transforms.eastNorthUpToFixedFrame}.  This matrix is available to GLSL vertex and fragment
-         * shaders via {@link agi_model} and derived uniforms.
-         *
-         * @type Matrix4
-         *
-         * @see Transforms.eastNorthUpToFixedFrame
-         * @see agi_model
-         *
-         * @example
-         * // The arrow points to the east, i.e., along the local x-axis.
-         * var polyline = new Polyline();
-         * var center = ellipsoid.cartographicToCartesian(Cartographic.fromDegrees(-75.59777, 40.03883));
-         * polyline.modelMatrix = Transforms.eastNorthUpToFixedFrame(center);
-         * polyline.setPositions([
-         *   new Cartesian3(0.0, 0.0, 0.0),
-         *   new Cartesian3(1000000.0, 0.0, 0.0),
-         *   new Cartesian3(900000.0, -100000.0, 0.0),
-         *   new Cartesian3(900000.0, 100000.0, 0.0),
-         *   new Cartesian3(1000000.0, 0.0, 0.0)
-         * ]);
-         */
-        this.modelMatrix = Matrix4.IDENTITY;
-        this._modelMatrix = Matrix4.IDENTITY;
-
-        /**
-         * The usage hint for the polyline's vertex buffer.
-         *
-         * @type BufferUsage
-         *
-         * @performance If <code>bufferUsage</code> changes, the next time
-         * {@link Polyline#update} is called, the polyline's vertex buffer
-         * is rewritten - an <code>O(n)</code> operation that also incurs CPU to GPU overhead.
-         * For best performance, it is important to provide the proper usage hint.  If the polyline
-         * will not change over several frames, use <code>BufferUsage.STATIC_DRAW</code>.
-         * If the polyline will change every frame, use <code>BufferUsage.STREAM_DRAW</code>.
-         */
-        this.bufferUsage = BufferUsage.STATIC_DRAW;
-        this._bufferUsage = undefined;
-
-        /**
-         * DOC_TBA
-         */
-        this.columbusView = {
-            /**
-             * DOC_TBA
-             */
-            track : {
-                /**
-                 * DOC_TBA
-                 */
-                show : true
-            },
-
-            /**
-             * DOC_TBA
-             */
-            groundTrack : {
-                /**
-                 * DOC_TBA
-                 */
-                show : false
-            },
-
-            /**
-             * DOC_TBA
-             */
-            heightTrack : {
-                /**
-                 * DOC_TBA
-                 */
-                show : false
-            }
-        };
-
-        /**
-         * DOC_TODO
-         */
-        this.scene3D = {
-            /**
-             * DOC_TODO
-             */
-            modelMatrix : undefined,
-
-            /**
-             * DOC_TODO
-             */
-            setPositions : function(value) {
-                this._positions = value;
-                that._createVertexArray = true;
-            },
-
-            /**
-             * DOC_TODO
-             */
-            getPositions : function() {
-                return this._positions;
-            },
-
-            _positions : undefined
-        };
-
-        /**
-         * DOC_TODO
-         */
-        this.scene2D = {
-            /**
-             * DOC_TODO
-             */
-            modelMatrix : undefined,
-
-            /**
-             * DOC_TODO
-             */
-            setPositions : function(value) {
-                this._positions = value;
-                that._createVertexArray = true;
-            },
-
-            /**
-             * DOC_TODO
-             */
-            getPositions : function() {
-                return this._positions;
-            },
-
-            _positions : undefined
-        };
->>>>>>> f7bf5edc
     };
 
     /**
@@ -418,7 +85,7 @@
         if ((typeof value !== 'undefined') && (this._show !== value)) {
             this._show = value;
             this._makeDirty(SHOW_INDEX);
-        }
+                }
     };
 
     /**
@@ -454,10 +121,10 @@
     Polyline.prototype.setPositions = function(value) {
         if (typeof value === 'undefined') {
             throw new DeveloperError('value must not be undefined.');
-        }
+                }
         if (this._positions.length !== value.length) {
             this._makeDirty(POSITION_SIZE_INDEX);
-        }
+            }
         var positions = [];
         var length = value.length;
         for ( var i = 0; i < length; ++i) {
@@ -477,22 +144,13 @@
      *
      * @return {Color}
      *
-<<<<<<< HEAD
      * @see Polyline#setColor
-=======
-     * @example
-     * polyline.setPositions([
-     *   ellipsoid.cartographicToCartesian(new Cartographic(...)),
-     *   ellipsoid.cartographicToCartesian(new Cartographic(...)),
-     *   ellipsoid.cartographicToCartesian(new Cartographic(...))
-     * ]);
->>>>>>> f7bf5edc
      */
     Polyline.prototype.getColor = function() {
         return this._color;
     };
 
-    /**
+        /**
      * Sets the color of the polyline.
      *
      * @memberof Polyline
@@ -500,93 +158,56 @@
      * @exception {DeveloperError} This object was destroyed, i.e., destroy() was called.
      *
      * @param {Color} value. The color of the polyline.
-     *
+         *
      * @see Polyline#getColor
-     */
+         */
     Polyline.prototype.setColor = function(value) {
         var c = this._color;
 
-<<<<<<< HEAD
         if ((typeof value !== 'undefined') && ((c.red !== value.red) || (c.green !== value.green) || (c.blue !== value.blue) || (c.alpha !== value.alpha))) {
             this._color = new Color(value.red, value.green, value.blue, value.alpha);
             this._makeDirty(COLOR_INDEX);
-=======
-                    this._vertices.update(context, positions2D, positions3D, this.bufferUsage, mode, projection);
-                } else {
-                    this._drawUniformsOne = this._drawUniformsOne2D;
-                    this._drawUniformsTwo = this._drawUniformsTwo2D;
-                    this._drawUniformsThree = this._drawUniformsThree2D;
-                    this._pickUniforms = this._pickUniforms2D;
-
-                    // TODO: This is slow and needs work.
-
-                    // PERFORMANCE_IDEA: When the model matrix changes often, e.g., orbits that transform from CBI to CBF,
-                    // we can consider moving this transform and the map projection into the vertex shader.  However,
-                    // clipping will make it nontrivial.
-                    var mv2D = this.scene2D.modelMatrix || this.modelMatrix;
-                    var worldPositions2D = [];
-                    var i, p;
-                    if (typeof positions2D !== 'undefined') {
-                        for (i = 0; i < positions2D.length; ++i) {
-                            p = mv2D.multiplyByVector(new Cartesian4(positions2D[i].x, positions2D[i].y, positions2D[i].z, 1.0));
-                            worldPositions2D.push(new Cartesian3(p.x, p.y, p.z));
-                        }
-                    }
-
-                    var mv3D = this.scene3D.modelMatrix || this.modelMatrix;
-                    var worldPositions3D = [];
-                    if (typeof positions3D !== 'undefined') {
-                        for (i = 0; i < positions3D.length; ++i) {
-                            p = mv3D.multiplyByVector(new Cartesian4(positions3D[i].x, positions3D[i].y, positions3D[i].z, 1.0));
-                            worldPositions3D.push(new Cartesian3(p.x, p.y, p.z));
-                        }
-                    }
-
-                    this._vertices.update(context, worldPositions2D, worldPositions3D, this.bufferUsage, mode, projection);
-                }
             }
->>>>>>> f7bf5edc
-        }
-    };
-
-    /**
-     * <br /><br />
-     * The actual width used is clamped to the minimum and maximum width supported by the WebGL implementation.
-     * These can be queried with {@link Context#getMinimumAliasedLineWidth} and
-     * {@link Context#getMaximumAliasedLineWidth}.
-     *
-     * @type Number
-     *
+        };
+
+        /**
+         * <br /><br />
+         * The actual width used is clamped to the minimum and maximum width supported by the WebGL implementation.
+         * These can be queried with {@link Context#getMinimumAliasedLineWidth} and
+         * {@link Context#getMaximumAliasedLineWidth}.
+         *
+         * @type Number
+         *
     * @see Polyline#width
-     * @see Context#getMinimumAliasedLineWidth
-     * @see Context#getMaximumAliasedLineWidth
-     *
-     * @example
-     * // 3 pixel total width, 1 pixel interior width
-     * polyline.width = 1.0;
-     * polyline.outlineWidth = 3.0;
-     */
+         * @see Context#getMinimumAliasedLineWidth
+         * @see Context#getMaximumAliasedLineWidth
+         *
+         * @example
+         * // 3 pixel total width, 1 pixel interior width
+         * polyline.width = 1.0;
+         * polyline.outlineWidth = 3.0;
+         */
     Polyline.prototype.getWidth = function() {
         return this._width;
     };
 
-    /**
-     * <br /><br />
-     * The actual width used is clamped to the minimum and maximum width supported by the WebGL implementation.
-     * These can be queried with {@link Context#getMinimumAliasedLineWidth} and
-     * {@link Context#getMaximumAliasedLineWidth}.
-     *
-     * @type Number
-     *
-     * @see Polyline#width
-     * @see Context#getMinimumAliasedLineWidth
-     * @see Context#getMaximumAliasedLineWidth
-     *
-     * @example
-     * // 3 pixel total width, 1 pixel interior width
-     * polyline.width = 1.0;
-     * polyline.outlineWidth = 3.0;
-     */
+        /**
+         * <br /><br />
+         * The actual width used is clamped to the minimum and maximum width supported by the WebGL implementation.
+         * These can be queried with {@link Context#getMinimumAliasedLineWidth} and
+         * {@link Context#getMaximumAliasedLineWidth}.
+         *
+         * @type Number
+         *
+         * @see Polyline#width
+         * @see Context#getMinimumAliasedLineWidth
+         * @see Context#getMaximumAliasedLineWidth
+         *
+         * @example
+         * // 3 pixel total width, 1 pixel interior width
+         * polyline.width = 1.0;
+         * polyline.outlineWidth = 3.0;
+         */
     Polyline.prototype.setWidth = function(value) {
         var width = this._width;
 
@@ -594,14 +215,14 @@
             this._width = value;
             this._makeDirty(WIDTH_INDEX);
         }
-    };
-
-    /**
+        };
+
+        /**
     * <br /><br />
     * The actual width used is clamped to the minimum and maximum width supported by the WebGL implementation.
     * These can be queried with {@link Context#getMinimumAliasedLineWidth} and
     * {@link Context#getMaximumAliasedLineWidth}.
-    *
+         *
     * @type Number
     *
     * @see Polyline#outlineWidth
@@ -612,38 +233,38 @@
     * // 3 pixel total width, 1 pixel interior width
     * polyline.width = 1.0;
     * polyline.outlineWidth = 3.0;
-     */
+         */
     Polyline.prototype.getOutlineWidth = function() {
         return this._outlineWidth;
-    };
-
-    /**
+        };
+
+        /**
     * <br /><br />
     * The actual width used is clamped to the minimum and maximum width supported by the WebGL implementation.
     * These can be queried with {@link Context#getMinimumAliasedLineWidth} and
     * {@link Context#getMaximumAliasedLineWidth}.
-     *
+         *
     * @type Number
-     *
+         *
     * @see Polyline#outlineWidth
     * @see Context#getMinimumAliasedLineWidth
     * @see Context#getMaximumAliasedLineWidth
-     *
-     * @example
+         *
+         * @example
     * // 3 pixel total width, 1 pixel interior width
     * polyline.width = 1.0;
     * polyline.outlineWidth = 3.0;
-             */
+         */
     Polyline.prototype.setOutlineWidth = function(value) {
         var width = this._outlineWidth;
 
         if ((typeof value !== 'undefined') && (value !== width)) {
             this._outlineWidth = value;
             this._makeDirty(OUTLINE_WIDTH_INDEX);
-        }
-    };
-
-    /**
+            }
+        };
+
+        /**
      * Returns the outline color of the polyline.
      *
      * @memberof Polyline
