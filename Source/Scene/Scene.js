--- conflicted
+++ resolved
@@ -1565,11 +1565,7 @@
             commands.length = frustumCommands.indices[Pass.TRANSLUCENT];
             executeTranslucentCommands(scene, executeCommand, passState, commands);
 
-<<<<<<< HEAD
-            if (defined(globeDepth) && environmentState.useGlobeDepthFramebuffer && scene.useDepthPicking ) {
-=======
             if (defined(globeDepth) && environmentState.useGlobeDepthFramebuffer && scene.useDepthPicking) {
->>>>>>> 425fdbf7
                 // PERFORMANCE_IDEA: Use MRT to avoid the extra copy.
                 var pickDepth = getPickDepth(scene, index);
                 pickDepth.update(context, globeDepth.framebuffer.depthStencilTexture);
