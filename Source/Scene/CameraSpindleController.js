/*global define*/
define([
        '../Core/destroyObject',
        '../Core/FAR',
        '../Core/Math',
        '../Core/Quaternion',
        '../Core/Ellipsoid',
        '../Core/Cartesian3',
        './CameraEventHandler',
        './CameraEventType',
        './CameraSpindleControllerMode',
        './CameraHelpers'
    ], function(
        destroyObject,
        FAR,
        CesiumMath,
        Quaternion,
        Ellipsoid,
        Cartesian3,
        CameraEventHandler,
        CameraEventType,
        CameraSpindleControllerMode,
        CameraHelpers) {
    "use strict";

    var handleZoom = CameraHelpers.handleZoom;
    var maintainInertia = CameraHelpers.maintainInertia;
    var zoom = CameraHelpers.zoom;

    /**
     * A type that defines camera behavior: the camera's position and axes will be rotated around the center
     * of the camera's reference frame.
     *
     * @alias CameraSpindleController
     *
     * @param {HTMLCanvasElement} canvas An HTML canvas element used for its dimensions
     * and for listening on user events.
     * @param {Camera} camera The camera to use.
     * @param {Ellipsoid} [ellipsoid=WGS84 Ellipsoid] The ellipsoid to move around.
     *
     * @internalConstructor
     */
    var CameraSpindleController = function(canvas, camera, ellipsoid) {
        ellipsoid = ellipsoid || Ellipsoid.WGS84;

        this._canvas = canvas;
        this._camera = camera;
        this._ellipsoid = ellipsoid;
        this._zoomRate = 100000.0;
        this._moveRate = Math.PI / 3600.0;

        /**
         * A parameter in the range <code>[0, 1]</code> used to determine how long
         * the camera will continue to spin because of inertia.
         * With a value of one, the camera will spin forever and
         * with value of zero, the camera will have no inertia.
         *
         * @type Number
         */
        this.inertiaSpin = 0.9;

        /**
         * A parameter in the range <code>[0, 1)</code> used to determine how long
         * the camera will continue to zoom because of inertia.
         * With value of zero, the camera will have no inertia.
         *
         * @type Number
         */
        this.inertiaZoom = 0.8;

        /**
         * If set, the camera will not be able to rotate past this axis in either direction.
         * If this is set while in pan mode, the position clicked on the ellipsoid
         * will not always map directly to the cursor.
         *
         * @type Cartesian3
         *
         * @see CameraSpindleController#mode
         */
        this.constrainedAxis = undefined;

        /**
         * Determines the rotation behavior on mouse events.
         *
         * @type CameraSpindleControllerMode
         */
        this.mode = CameraSpindleControllerMode.AUTO;

        var radius = this._ellipsoid.getRadii().getMaximumComponent();
        this._zoomFactor = 5.0;
        this._minimumZoomRate = 20.0;
        this._maximumZoomRate = FAR;
        this._rotateFactor = 1.0 / radius;
        this._rotateRateRangeAdjustment = radius;
        this._maximumRotateRate = 1.77;
        this._minimumRotateRate = 1.0 / 5000.0;

        this._spinHandler = new CameraEventHandler(canvas, CameraEventType.LEFT_DRAG);
        this._zoomHandler = new CameraEventHandler(canvas, CameraEventType.RIGHT_DRAG);
        this._zoomWheel = new CameraEventHandler(canvas, CameraEventType.WHEEL);

        this._lastInertiaSpinMovement = undefined;
        this._lastInertiaZoomMovement = undefined;
        this._lastInertiaWheelZoomMovement = undefined;
    };

    /**
     * DOC_TBA
     *
     * @memberof CameraSpindleController
     *
     * @param {Matrix4} transform DOC_TBA
     * @param {Ellipsoid} [ellipsoid=WGS84 Ellipsoid] DOC_TBA
     *
     * @example
     * // Example 1.
     * // Change the reference frame to one centered at a point on the ellipsoid's surface.
     * // Set the spindle controller's ellipsoid to a unit sphere for easy rotation around that point.
     * var center = ellipsoid.cartographicDegreesToCartesian(new Cartographic2(-75.59777, 40.03883));
     * var transform = Transforms.eastNorthUpToFixedFrame(center);
     * scene.getCamera().getControllers().get(0).setReferenceFrame(transform, Ellipsoid.UNIT_SPHERE);
     *
     * // Example 2.
     * // Reset to the defaults.
     * scene.getCamera().getControllers().get(0).setReferenceFrame(Matrix4.IDENTITY);
     *
     */
    CameraSpindleController.prototype.setReferenceFrame = function (transform, ellipsoid) {
        this._camera.transform = transform;
        this.setEllipsoid(ellipsoid);
    };

    /**
     * Returns the ellipsoid that the camera is moving around.
     *
     * @memberof CameraSpindleController
     *
     * @returns {Ellipsoid} The ellipsoid that the camera is moving around.
     *
     * @see CameraSpindleController#setEllipsoid
     */
    CameraSpindleController.prototype.getEllipsoid = function() {
        return this._ellipsoid;
    };

    /**
     * Sets the ellipsoid that the camera is moving around.
     *
     * @memberof CameraSpindleController
     *
     * @param {Ellipsoid} [ellipsoid=WGS84 Ellipsoid] The ellipsoid that the camera is moving around.
     *
     * @see CameraSpindleController#getEllipsoid
     */
    CameraSpindleController.prototype.setEllipsoid = function(ellipsoid) {
        ellipsoid = ellipsoid || Ellipsoid.WGS84;

        var radius = ellipsoid.getRadii().getMaximumComponent();
        this._ellipsoid = ellipsoid;
        this._rotateFactor = 1.0 / radius;
        this._rotateRateRangeAdjustment = radius;
    };

    /**
     * Rotates the camera around <code>axis</code> by <code>angle</code>. The distance
     * of the camera's position to the center of the camera's reference frame remains the same.
     *
     * @memberof CameraSpindleController
     *
     * @param {Cartesian3} axis The axis to rotate around given in world coordinates.
     * @param {Number} angle The angle, in radians, to rotate by. The direction of rotation is
     * determined by the sign of the angle.
     *
     * @see CameraSpindleController#moveUp
     * @see CameraSpindleController#moveDown
     * @see CameraSpindleController#moveLeft
     * @see CameraSpindleController#moveRight
    */
    CameraSpindleController.prototype.rotate = function(axis, angle) {
        var a = Cartesian3.clone(axis);
        var turnAngle = (typeof angle !== 'undefined') ? angle : this._moveRate;
        var rotation = Quaternion.fromAxisAngle(a, turnAngle).toRotationMatrix();

        var camera = this._camera;
        camera.position = rotation.multiplyWithVector(camera.position);
        camera.direction = rotation.multiplyWithVector(camera.direction);
        camera.up = rotation.multiplyWithVector(camera.up);
        camera.right = camera.direction.cross(camera.up);
    };

    /**
     * Rotates the camera around the center of the camera's reference frame by angle downwards.
     *
     * @memberof CameraSpindleController
     *
     * @param {Number} angle The angle to rotate in radians.
     *
     * @see CameraSpindleController#moveUp
     * @see CameraSpindleController#rotate
     */
    CameraSpindleController.prototype.moveDown = function(angle) {
        angle = (typeof angle !== 'undefined') ? -angle : -this._moveRate;
        this._moveVertical(angle);
    };

    /**
     * Rotates the camera around the center of the camera's reference frame by angle upwards.
     *
     * @memberof CameraSpindleController
     *
     * @param {Number} angle The angle to rotate in radians.
     *
     * @see CameraSpindleController#moveDown
     * @see CameraSpindleController#rotate
     */
    CameraSpindleController.prototype.moveUp = function(angle) {
        angle = (typeof angle !== 'undefined') ? angle : this._moveRate;
        this._moveVertical(angle);
    };

    CameraSpindleController.prototype._moveVertical = function(angle) {
        if (typeof this.constrainedAxis !== 'undefined') {
            var p = this._camera.position.normalize();
            var dot = p.dot(this.constrainedAxis.normalize());
            if (CesiumMath.equalsEpsilon(1.0, Math.abs(dot), CesiumMath.EPSILON3) && dot * angle < 0.0) {
                return;
            }

            var angleToAxis = Math.acos(dot);
            if (Math.abs(angle) > Math.abs(angleToAxis)) {
                angle = angleToAxis;
            }
        }
        this.rotate(this._camera.right, angle);
    };

    /**
     * Rotates the camera around the center of the camera's reference frame by angle to the right.
     *
     * @memberof CameraSpindleController
     *
     * @param {Number} angle The angle to rotate in radians.
     *
     * @see CameraSpindleController#moveLeft
     * @see CameraSpindleController#rotate
     */
    CameraSpindleController.prototype.moveRight = function(angle) {
        angle = (typeof angle !== 'undefined') ? angle : this._moveRate;
        this._moveHorizontal(angle);
    };

    /**
     * Rotates the camera around the center of the camera's reference frame by angle to the left.
     *
     * @memberof CameraSpindleController
     *
     * @param {Number} angle The angle to rotate in radians.
     *
     * @see CameraSpindleController#moveRight
     * @see CameraSpindleController#rotate
     */
    CameraSpindleController.prototype.moveLeft = function(angle) {
        angle = (typeof angle !== 'undefined') ? -angle : -this._moveRate;
        this._moveHorizontal(angle);
    };

    CameraSpindleController.prototype._moveHorizontal = function(angle) {
        if (typeof this.constrainedAxis !== 'undefined') {
            this.rotate(this.constrainedAxis.normalize(), angle);
        } else {
            this.rotate(this._camera.up, angle);
        }
    };

    /**
     * Translates the camera's position by <code>rate</code> along the camera's view vector.
     *
     * @memberof CameraSpindleController
     *
     * @param {Number} rate The rate to move.
     *
     * @see CameraSpindleController#zoomOut
     */
    CameraSpindleController.prototype.zoomIn = function(rate) {
        zoom(this._camera, (typeof rate !== 'undefined') ? rate : this._zoomRate);
    };

    /**
     * Translates the camera's position by <code>rate</code> along the opposite direction of
     * the camera's view vector.
     *
     * @memberof CameraSpindleController
     *
     * @param {Number} rate The rate to move.
     *
     * @see CameraSpindleController#zoomIn
     */
    CameraSpindleController.prototype.zoomOut = function(rate) {
        zoom(this._camera, (typeof rate !== 'undefined') ? -rate : -this._zoomRate);
    };

    /**
     * @private
     */
    CameraSpindleController.prototype.update = function() {
        var spin = this._spinHandler;
        var rightZoom = this._zoomHandler;
        var wheelZoom = this._zoomWheel;
        var rotating = spin && spin.isMoving() && spin.getMovement();
        var rightZooming = rightZoom && rightZoom.isMoving();
        var wheelZooming = wheelZoom && wheelZoom.isMoving();

        if (rotating) {
            this._spin(spin.getMovement());
        }

        if (spin && !rotating && this.inertiaSpin < 1.0) {
            maintainInertia(spin, this.inertiaSpin, this._spin, this, '_lastInertiaSpinMovement');
        }

        if (rightZooming) {
            this._zoom(rightZoom.getMovement());
        } else if (wheelZooming) {
            this._zoom(wheelZoom.getMovement());
        }

        if (rightZoom && !rightZooming && this.inertiaZoom < 1.0) {
            maintainInertia(rightZoom, this.inertiaZoom, this._zoom, this, '_lastInertiaZoomMovement');
        }

        if (wheelZoom && !wheelZooming && this.inertiaZoom < 1.0) {
            maintainInertia(wheelZoom, this.inertiaZoom, this._zoom, this, '_lastInertiaWheelZoomMovement');
        }

        return true;
    };

    CameraSpindleController.prototype._spin = function(movement) {
        if (this.mode === CameraSpindleControllerMode.AUTO) {
<<<<<<< HEAD
            var point = this._camera.pickEllipsoid(this._ellipsoid, movement.startPosition);
            if (typeof point !== 'undefined') {
=======
            var point = this._camera.pickEllipsoid(movement.startPosition, this._ellipsoid);
            if (point) {
>>>>>>> 58118315
                this._pan(movement);
            } else {
                this._rotate(movement);
            }
        } else if (this.mode === CameraSpindleControllerMode.ROTATE) {
            this._rotate(movement);
        } else {
            this._pan(movement);
        }
    };

    CameraSpindleController.prototype._rotate = function(movement) {
        var position = this._camera.position;
        var rho = position.magnitude();
        var rotateRate = this._rotateFactor * (rho - this._rotateRateRangeAdjustment);

        if (rotateRate > this._maximumRotateRate) {
            rotateRate = this._maximumRotateRate;
        }

        if (rotateRate < this._minimumRotateRate) {
            rotateRate = this._minimumRotateRate;
        }

        var phiWindowRatio = (movement.endPosition.x - movement.startPosition.x) / this._canvas.clientWidth;
        var thetaWindowRatio = (movement.endPosition.y - movement.startPosition.y) / this._canvas.clientHeight;

        var deltaPhi = -rotateRate * phiWindowRatio * Math.PI * 2.0;
        var deltaTheta = -rotateRate * thetaWindowRatio * Math.PI;

        this._moveHorizontal(deltaPhi);
        this._moveVertical(deltaTheta);
    };

    CameraSpindleController.prototype._pan = function(movement) {
        var camera = this._camera;
        var p0 = camera.pickEllipsoid(movement.startPosition, this._ellipsoid);
        var p1 = camera.pickEllipsoid(movement.endPosition, this._ellipsoid);

        if (typeof p0 === 'undefined' || typeof p1 === 'undefined') {
            return;
        }

        if (typeof this.constrainedAxis === 'undefined') {
            p0 = p0.normalize();
            p1 = p1.normalize();
            var dot = p0.dot(p1);
            var axis = p0.cross(p1);

            if (dot < 1.0 && !axis.equalsEpsilon(Cartesian3.ZERO, CesiumMath.EPSILON14)) { // dot is in [0, 1]
                var angle = -Math.acos(dot);
                this.rotate(axis, angle);
            }
        } else {
            var startRho = p0.magnitude();
            var startPhi = Math.atan2(p0.y, p0.x);
            var startTheta = Math.acos(p0.z / startRho);

            var endRho = p1.magnitude();
            var endPhi = Math.atan2(p1.y, p1.x);
            var endTheta = Math.acos(p1.z / endRho);

            var deltaPhi = startPhi - endPhi;
            var deltaTheta = startTheta - endTheta;

            var theta = Math.acos(camera.position.z / camera.position.magnitude()) + deltaTheta;
            if (theta < 0 || theta > Math.PI) {
                deltaTheta = 0;
            }

            this._moveHorizontal(deltaPhi);
            this._moveVertical(deltaTheta);
        }
    };

    CameraSpindleController.prototype._zoom = function(movement) {
        handleZoom(this, movement, this._ellipsoid.toCartographic3(this._camera.position).height);
    };

   /**
     * Returns true if this object was destroyed; otherwise, false.
     * <br /><br />
     * If this object was destroyed, it should not be used; calling any function other than
     * <code>isDestroyed</code> will result in a {@link DeveloperError} exception.
     *
     * @memberof CameraSpindleController
     *
     * @return {Boolean} <code>true</code> if this object was destroyed; otherwise, <code>false</code>.
     *
     * @see CameraSpindleController#destroy
     */
    CameraSpindleController.prototype.isDestroyed = function() {
        return false;
    };

    /**
     * Removes mouse and keyboard listeners held by this object.
     * <br /><br />
     * Once an object is destroyed, it should not be used; calling any function other than
     * <code>isDestroyed</code> will result in a {@link DeveloperError} exception.  Therefore,
     * assign the return value (<code>undefined</code>) to the object as done in the example.
     *
     * @memberof CameraSpindleController
     *
     * @return {undefined}
     *
     * @exception {DeveloperError} This object was destroyed, i.e., destroy() was called.
     *
     * @see CameraSpindleController#isDestroyed
     *
     * @example
     * controller = controller && controller.destroy();
     */
    CameraSpindleController.prototype.destroy = function() {
        this._spinHandler = this._spinHandler && this._spinHandler.destroy();
        this._zoomHandler = this._zoomHandler && this._zoomHandler.destroy();
        this._zoomWheel = this._zoomWheel && this._zoomWheel.destroy();
        return destroyObject(this);
    };

    return CameraSpindleController;
});<|MERGE_RESOLUTION|>--- conflicted
+++ resolved
@@ -337,13 +337,8 @@
 
     CameraSpindleController.prototype._spin = function(movement) {
         if (this.mode === CameraSpindleControllerMode.AUTO) {
-<<<<<<< HEAD
-            var point = this._camera.pickEllipsoid(this._ellipsoid, movement.startPosition);
+            var point = this._camera.pickEllipsoid(movement.startPosition, this._ellipsoid);
             if (typeof point !== 'undefined') {
-=======
-            var point = this._camera.pickEllipsoid(movement.startPosition, this._ellipsoid);
-            if (point) {
->>>>>>> 58118315
                 this._pan(movement);
             } else {
                 this._rotate(movement);
