--- conflicted
+++ resolved
@@ -126,7 +126,7 @@
 
     function log2(number) {
         return CesiumMath.logBase(number, 2.0);
-<<<<<<< HEAD
+
     }
 
     function distance(x, y) {
@@ -164,8 +164,6 @@
         } else {
             throw new DeveloperError('Invalid argument type for cross() function, must be vec3');
         }
-=======
->>>>>>> 157b819f
     }
 
     /**
