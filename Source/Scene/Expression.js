--- conflicted
+++ resolved
@@ -616,17 +616,14 @@
                 node.evaluate = node._evaluateNaN;
             } else if (node._value === 'isFinite') {
                 node.evaluate = node._evaluateIsFinite;
-<<<<<<< HEAD
             } else if (defined(unaryFunctions[node._value])) {
                 node.evaluate = getEvaluateUnaryFunction(node._value);
-=======
             } else if (node._value === 'abs') {
                 node.evaluate = node._evaluateAbsoluteValue;
             } else if (node._value === 'cos') {
                 node.evaluate = node._evaluateCosine;
             } else if (node._value === 'sqrt') {
                 node.evaluate = node._evaluateSquareRoot;
->>>>>>> 22eebfea
             } else if (node._value === 'Boolean') {
                 node.evaluate = node._evaluateBooleanConversion;
             } else if (node._value === 'Number') {
@@ -962,10 +959,10 @@
         return isFinite(this._left.evaluate(frameState, feature));
     };
 
-<<<<<<< HEAD
     Node.prototype._evaluateBooleanConversion = function(feature) {
         return Boolean(this._left.evaluate(feature));
-=======
+    }
+
     Node.prototype._evaluateAbsoluteValue = function(frameState, feature) {
         return Math.abs(this._left.evaluate(frameState, feature));
     };
@@ -976,7 +973,6 @@
 
     Node.prototype._evaluateSquareRoot = function(frameState, feature) {
         return Math.sqrt(this._left.evaluate(frameState, feature));
->>>>>>> 22eebfea
     };
 
     Node.prototype._evaluateBooleanConversion = function(frameState, feature) {
@@ -1196,17 +1192,14 @@
                     return 'bool(' + left + ')';
                 } else if (value === 'Number') {
                     return 'float(' + left + ')';
-<<<<<<< HEAD
                 } else if (defined(unaryFunctions[value])) {
                     return value + '(' + left + ')';
-=======
                 } else if (value === 'abs') {
                     return 'abs(' + left + ')';
                 } else if (value === 'cos') {
                     return 'cos(' + left + ')';
                 } else if (value === 'sqrt') {
                     return 'sqrt(' + left + ')';
->>>>>>> 22eebfea
                 }
 
                 //>>includeStart('debug', pragmas.debug);
