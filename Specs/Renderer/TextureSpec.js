--- conflicted
+++ resolved
@@ -12,11 +12,8 @@
         'Renderer/ContextLimits',
         'Renderer/DrawCommand',
         'Renderer/PixelDatatype',
-<<<<<<< HEAD
-=======
         'Renderer/Sampler',
         'Renderer/ShaderProgram',
->>>>>>> 351b13df
         'Renderer/TextureMagnificationFilter',
         'Renderer/TextureMinificationFilter',
         'Renderer/TextureWrap',
@@ -36,11 +33,8 @@
         ContextLimits,
         DrawCommand,
         PixelDatatype,
-<<<<<<< HEAD
-=======
         Sampler,
         ShaderProgram,
->>>>>>> 351b13df
         TextureMagnificationFilter,
         TextureMinificationFilter,
         TextureWrap,
@@ -395,22 +389,15 @@
             context : context,
             source : blueImage,
             pixelFormat : PixelFormat.RGBA,
-            sampler : context.createSampler({
+            sampler : new Sampler({
                 minificationFilter : TextureMinificationFilter.NEAREST_MIPMAP_LINEAR
             })
         });
         texture.generateMipmap();
-<<<<<<< HEAD
-=======
-        texture.sampler = new Sampler({
-            minificationFilter : TextureMinificationFilter.NEAREST_MIPMAP_LINEAR
-        });
->>>>>>> 351b13df
 
         expect(renderFragment(context)).toEqual(Color.BLUE.toBytes());
     });
 
-<<<<<<< HEAD
     it('default sampler returns undefined', function() {
         texture = new Texture({
             context : context,
@@ -437,9 +424,6 @@
     });
 
     it('can set a sampler property', function() {
-=======
-    it('can set a sampler', function() {
->>>>>>> 351b13df
         texture = new Texture({
             context : context,
             source : blueImage,
