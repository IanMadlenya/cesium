--- conflicted
+++ resolved
@@ -86,17 +86,10 @@
 
     it("default constructs a billboard", function() {
         var b = billboards.add();
-<<<<<<< HEAD
         expect(b.getShow()).toEqual(true);
-        expect(b.getPosition().equals(Cartesian3.getZero())).toEqual(true);
-        expect(b.getPixelOffset().equals(Cartesian2.getZero())).toEqual(true);
-        expect(b.getEyeOffset().equals(Cartesian3.getZero())).toEqual(true);
-=======
-        expect(b.getShow()).toBeTruthy();
-        expect(b.getPosition().equals(Cartesian3.ZERO)).toBeTruthy();
-        expect(b.getPixelOffset().equals(Cartesian2.ZERO)).toBeTruthy();
-        expect(b.getEyeOffset().equals(Cartesian3.ZERO)).toBeTruthy();
->>>>>>> dedaff5b
+        expect(b.getPosition().equals(Cartesian3.ZERO)).toEqual(true);
+        expect(b.getPixelOffset().equals(Cartesian2.ZERO)).toEqual(true);
+        expect(b.getEyeOffset().equals(Cartesian3.ZERO)).toEqual(true);
         expect(b.getHorizontalOrigin()).toEqual(HorizontalOrigin.CENTER);
         expect(b.getVerticalOrigin()).toEqual(VerticalOrigin.CENTER);
         expect(b.getScale()).toEqual(1.0);
