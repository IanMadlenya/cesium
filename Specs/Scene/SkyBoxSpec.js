--- conflicted
+++ resolved
@@ -89,21 +89,8 @@
             }
         });
 
-<<<<<<< HEAD
-        var us = context.uniformState;
-        var frameState = createFrameState(context, createCamera({
-            offset : new Cartesian3(7000000.0, 0.0, 0.0),
-            near : 1.0,
-            far : 20000000.0
-        }));
-        frameState.camera.frustum.left = -1;
-        frameState.camera.frustum.right = 1;
-        frameState.mode = SceneMode.SCENE2D;
-        us.update(frameState);
-=======
         scene.mode = SceneMode.SCENE2D;
         expect(scene.renderForSpecs()).toEqual([0, 0, 0, 255]);
->>>>>>> a8f0d0f8
 
         scene.skyBox = skyBox;
         expect(scene.renderForSpecs()).toEqual([0, 0, 0, 255]);
