/*global defineSuite*/
defineSuite([
         'Scene/Polygon',
         '../Specs/createContext',
         '../Specs/destroyContext',
         '../Specs/sceneState',
         '../Specs/pick',
         'Core/BoundingRectangle',
         'Core/BoundingSphere',
         'Core/Cartesian3',
         'Core/Cartographic',
         'Core/Ellipsoid',
         'Core/Extent',
         'Core/Matrix4',
         'Core/Math',
         'Renderer/BufferUsage',
         'Scene/SceneMode'
     ], function(
         Polygon,
         createContext,
         destroyContext,
         sceneState,
         pick,
         BoundingRectangle,
         BoundingSphere,
         Cartesian3,
         Cartographic,
         Ellipsoid,
         Extent,
         Matrix4,
         CesiumMath,
         BufferUsage,
         SceneMode) {
    "use strict";
    /*global jasmine,describe,xdescribe,it,xit,expect,beforeEach,afterEach,beforeAll,afterAll,spyOn,runs,waits,waitsFor*/

    var context;
    var polygon;
    var us;

    beforeAll(function() {
        context = createContext();
    });

    afterAll(function() {
        destroyContext(context);
    });

    beforeEach(function() {
        polygon = new Polygon();

        var camera = {
            eye : new Cartesian3(1.02, 0.0, 0.0),
            target : Cartesian3.ZERO,
            up : Cartesian3.UNIT_Z
        };

        us = context.getUniformState();
        us.setView(Matrix4.fromCamera(camera));
        us.setProjection(Matrix4.computePerspectiveFieldOfView(CesiumMath.toRadians(60.0), 1.0, 0.01, 10.0));
    });

    afterEach(function() {
        polygon = polygon && polygon.destroy();
        us = undefined;
    });

    function createPolygon() {
        var ellipsoid = Ellipsoid.UNIT_SPHERE;

        var p = new Polygon();
        p.ellipsoid = ellipsoid;
        p.granularity = CesiumMath.toRadians(20.0);
        p.setPositions([
            ellipsoid.cartographicToCartesian(Cartographic.fromDegrees(-50.0, -50.0, 0.0)),
            ellipsoid.cartographicToCartesian(Cartographic.fromDegrees(50.0, -50.0, 0.0)),
            ellipsoid.cartographicToCartesian(Cartographic.fromDegrees(50.0, 50.0, 0.0)),
            ellipsoid.cartographicToCartesian(Cartographic.fromDegrees(-50.0, 50.0, 0.0))
        ]);

        return p;
    }

    it('gets default show', function() {
        expect(polygon.show).toEqual(true);
    });

    it('sets positions', function() {
        var positions = [
                         new Cartesian3(1.0, 2.0, 3.0),
                         new Cartesian3(4.0, 5.0, 6.0),
                         new Cartesian3(7.0, 8.0, 9.0)
                        ];

        expect(polygon.getPositions()).not.toBeDefined();

        polygon.setPositions(positions);
        expect(polygon.getPositions()).toEqual(positions);
    });

    it('setPositions throws with less than three positions', function() {
        expect(function() {
            polygon.setPositions([new Cartesian3()]);
        }).toThrow();
    });

    it('configure polygon from hierarchy', function() {
        var hierarchy = {
                positions : Ellipsoid.WGS84.cartographicArrayToCartesianArray([
                    new Cartographic.fromDegrees(-124.0, 35.0, 0.0),
                    new Cartographic.fromDegrees(-110.0, 35.0, 0.0),
                    new Cartographic.fromDegrees(-110.0, 40.0, 0.0),
                    new Cartographic.fromDegrees(-124.0, 40.0, 0.0)
                ]),
                holes : [{
                        positions : Ellipsoid.WGS84.cartographicArrayToCartesianArray([
                            new Cartographic.fromDegrees(-122.0, 36.0, 0.0),
                            new Cartographic.fromDegrees(-122.0, 39.0, 0.0),
                            new Cartographic.fromDegrees(-112.0, 39.0, 0.0),
                            new Cartographic.fromDegrees(-112.0, 36.0, 0.0)
                        ]),
                        holes : [{
                                positions : Ellipsoid.WGS84.cartographicArrayToCartesianArray([
                                    new Cartographic.fromDegrees(-120.0, 36.5, 0.0),
                                    new Cartographic.fromDegrees(-114.0, 36.5, 0.0),
                                    new Cartographic.fromDegrees(-114.0, 38.5, 0.0),
                                    new Cartographic.fromDegrees(-120.0, 38.5, 0.0)
                                ])
                        }]
                }]
        };

        polygon.configureFromPolygonHierarchy(hierarchy);
        expect(polygon._polygonHierarchy).toBeDefined();
        expect(function() {
            polygon._vertices.update(context, polygon._createMeshes(), polygon.bufferUsage);
        }).not.toThrow();
    });

    it('configure polygon from clockwise hierarchy', function() {
        var hierarchy = {
                positions : Ellipsoid.WGS84.cartographicArrayToCartesianArray([
                    new Cartographic.fromDegrees(-124.0, 35.0, 0.0),
                    new Cartographic.fromDegrees(-124.0, 40.0, 0.0),
                    new Cartographic.fromDegrees(-110.0, 40.0, 0.0),
                    new Cartographic.fromDegrees(-110.0, 35.0, 0.0)
                ]),
                holes : [{
                        positions : Ellipsoid.WGS84.cartographicArrayToCartesianArray([
                            new Cartographic.fromDegrees(-122.0, 36.0, 0.0),
                            new Cartographic.fromDegrees(-112.0, 36.0, 0.0),
                            new Cartographic.fromDegrees(-112.0, 39.0, 0.0),
                            new Cartographic.fromDegrees(-122.0, 39.0, 0.0)
                        ]),
                        holes : [{
                                positions : Ellipsoid.WGS84.cartographicArrayToCartesianArray([
                                    new Cartographic.fromDegrees(-120.0, 36.5, 0.0),
                                    new Cartographic.fromDegrees(-120.0, 38.5, 0.0),
                                    new Cartographic.fromDegrees(-114.0, 38.5, 0.0),
                                    new Cartographic.fromDegrees(-114.0, 36.5, 0.0)
                                ])
                        }]
                }]
        };

        polygon.configureFromPolygonHierarchy(hierarchy);
        expect(polygon._polygonHierarchy).toBeDefined();
        expect(function() {
            polygon._vertices.update(context, polygon._createMeshes(), polygon.bufferUsage);
        }).not.toThrow();
    });

    it('configureFromPolygonHierarchy throws with less than three positions', function() {
        var hierarchy = {
                positions : Ellipsoid.WGS84.cartographicArrayToCartesianArray([
                    new Cartographic()
                ])
        };
        expect(function() {
            polygon.configureFromPolygonHierarchy(hierarchy);
        }).toThrow();
    });

    it('configures extent', function() {
        var extent = new Extent(
            0.0,
            0.0,
            CesiumMath.toRadians(10.0),
            CesiumMath.toRadians(10.0)
        );

        polygon.configureExtent(extent);
        expect(polygon.getPositions()).not.toBeDefined();

    });

    it('gets the default color', function() {
        expect(polygon.material.uniforms.color).toEqual({
            red : 1.0,
            green : 1.0,
            blue : 0.0,
            alpha : 0.5
        });
    });

    it('gets default buffer usage', function() {
        expect(polygon.bufferUsage).toEqual(BufferUsage.STATIC_DRAW);
    });

    it('has a default ellipsoid', function() {
        expect(polygon.ellipsoid).toEqual(Ellipsoid.WGS84);
    });

    it('gets the default granularity', function() {
        expect(polygon.granularity).toEqual(CesiumMath.toRadians(1.0));
    });

    it('renders', function() {
        // This test fails in Chrome if a breakpoint is set inside this function.  Strange.
        polygon = createPolygon();
        polygon.material.uniforms.color = {
            red : 1.0,
            green : 0.0,
            blue : 0.0,
            alpha : 1.0
        };

        context.clear();
        expect(context.readPixels()).toEqual([0, 0, 0, 0]);

        polygon.update(context, sceneState);
        polygon.render(context, us);
        expect(context.readPixels()).not.toEqual([0, 0, 0, 0]);
    });

    it('renders without a material', function() {
        // This test fails in Chrome if a breakpoint is set inside this function.  Strange.
        polygon = createPolygon();
        polygon.material = undefined;

        context.clear();
        expect(context.readPixels()).toEqual([0, 0, 0, 0]);

        polygon.update(context, sceneState);
        polygon.render(context, us);
        expect(context.readPixels()).not.toEqual([0, 0, 0, 0]);
    });

    it('renders without lighting', function() {
        // This test fails in Chrome if a breakpoint is set inside this function.  Strange.
        polygon = createPolygon();
        polygon.affectedByLighting = false;

        context.clear();
        expect(context.readPixels()).toEqual([0, 0, 0, 0]);

        polygon.update(context, sceneState);
        polygon.render(context, us);
        expect(context.readPixels()).not.toEqual([0, 0, 0, 0]);
    });

    it('renders extent', function() {
        // This test fails in Chrome if a breakpoint is set inside this function.  Strange.

        var ellipsoid = Ellipsoid.UNIT_SPHERE;
        polygon.ellipsoid = ellipsoid;
        polygon.granularity = CesiumMath.toRadians(20.0);
        polygon.configureExtent(new Extent(
            0.0,
            0.0,
            CesiumMath.toRadians(10.0),
            CesiumMath.toRadians(10.0)
        ));
        polygon.material.uniforms.color = {
            red : 1.0,
            green : 0.0,
            blue : 0.0,
            alpha : 1.0
        };

        context.clear();
        expect(context.readPixels()).toEqual([0, 0, 0, 0]);

        polygon.update(context, sceneState);
        polygon.render(context, us);
        expect(context.readPixels()).not.toEqual([0, 0, 0, 0]);
    });

    it('does not renders', function() {
        polygon = createPolygon();
        polygon.material.uniforms.color = {
            red : 1.0,
            green : 0.0,
            blue : 0.0,
            alpha : 1.0
        };
        polygon.show = false;

        context.clear();
        expect(context.readPixels()).toEqual([0, 0, 0, 0]);

        polygon.update(context, sceneState);
        polygon.render(context, us);
        expect(context.readPixels()).toEqual([0, 0, 0, 0]);
    });

    it('is picked', function() {
        polygon = createPolygon();

        polygon.update(context, sceneState);

        var pickedObject = pick(context, polygon, 0, 0);
        expect(pickedObject).toEqual(polygon);
    });

    it('is not picked', function() {
        polygon = createPolygon();
        polygon.show = false;

        polygon.update(context, sceneState);

        var pickedObject = pick(context, polygon, 0, 0);
        expect(pickedObject).not.toBeDefined();
    });

<<<<<<< HEAD
    it('test 3D bounding sphere from positions', function() {
        polygon = createPolygon();
        var boundingVolume = polygon.update(context, sceneState).boundingVolume;
        expect(boundingVolume).toEqual(BoundingSphere.fromPoints(polygon._positions));
    });

    it('test 2D bounding sphere from positions', function() {
        var projection = sceneState.scene2D.projection;
        var ellipsoid = projection.getEllipsoid();
        var positions = [
            Cartographic.fromDegrees(-1.0, -1.0, 0.0),
            Cartographic.fromDegrees(1.0, -1.0, 0.0),
            Cartographic.fromDegrees(1.0, 1.0, 0.0),
            Cartographic.fromDegrees(-1.0, 1.0, 0.0)
        ];

        var polygon = new Polygon();
        polygon.ellipsoid = ellipsoid;
        polygon.granularity = CesiumMath.toRadians(20.0);
        polygon.setPositions(ellipsoid.cartographicArrayToCartesianArray(positions));

        var mode = sceneState.mode;
        sceneState.mode = SceneMode.COLUMBUS_VIEW;
        var boundingVolume = polygon.update(context, sceneState).boundingVolume;
        sceneState.mode = mode;

        var projectedPositions = [];
        for (var i = 0; i < positions.length; ++i) {
            projectedPositions.push(projection.project(positions[i]));
        }

        var sphere = BoundingSphere.fromPoints(projectedPositions);
        sphere.center = new Cartesian3(0.0, sphere.center.x, sphere.center.y);
        expect(boundingVolume.center.equalsEpsilon(sphere.center, CesiumMath.EPSILON9)).toEqual(true);
        expect(boundingVolume.radius).toEqualEpsilon(sphere.radius, CesiumMath.EPSILON9);
    });

    it('test 2D bounding rectangle from positions', function() {
        var projection = sceneState.scene2D.projection;
        var ellipsoid = projection.getEllipsoid();
        var positions = [
            Cartographic.fromDegrees(-1.0, -1.0, 0.0),
            Cartographic.fromDegrees(1.0, -1.0, 0.0),
            Cartographic.fromDegrees(1.0, 1.0, 0.0),
            Cartographic.fromDegrees(-1.0, 1.0, 0.0)
        ];

        var polygon = new Polygon();
        polygon.ellipsoid = ellipsoid;
        polygon.granularity = CesiumMath.toRadians(20.0);
        polygon.setPositions(ellipsoid.cartographicArrayToCartesianArray(positions));

        var mode = sceneState.mode;
        sceneState.mode = SceneMode.SCENE2D;
        var boundingVolume = polygon.update(context, sceneState).boundingVolume;
        sceneState.mode = mode;

        var projectedPositions = [];
        for (var i = 0; i < positions.length; ++i) {
            var position = positions[i];
            projectedPositions.push(projection.project(position));
        }

        var rect = BoundingRectangle.fromPoints(projectedPositions);
        expect(boundingVolume.x).toEqualEpsilon(rect.x, CesiumMath.EPSILON10);
        expect(boundingVolume.y).toEqualEpsilon(rect.y, CesiumMath.EPSILON10);
        expect(boundingVolume.width).toEqualEpsilon(rect.width, CesiumMath.EPSILON10);
        expect(boundingVolume.height).toEqualEpsilon(rect.height, CesiumMath.EPSILON10);
    });

    it('test 3D bounding sphere from extent', function() {
        var ellipsoid = Ellipsoid.UNIT_SPHERE;
        var extent = new Extent(
                0.0,
                0.0,
                CesiumMath.toRadians(10.0),
                CesiumMath.toRadians(10.0));

        var polygon = new Polygon();
        polygon.ellipsoid = ellipsoid;
        polygon.configureExtent(extent);

        var boundingVolume = polygon.update(context, sceneState).boundingVolume;
        expect(boundingVolume).toEqual(BoundingSphere.fromExtent3D(extent, ellipsoid));
    });

    it('test 2D bounding sphere from extent', function() {
        var projection = sceneState.scene2D.projection;
        var ellipsoid = projection.getEllipsoid();
        var extent = new Extent(
                0.0,
                0.0,
                CesiumMath.toRadians(10.0),
                CesiumMath.toRadians(10.0));

        var polygon = new Polygon();
        polygon.ellipsoid = ellipsoid;
        polygon.configureExtent(extent);

        var mode = sceneState.mode;
        sceneState.mode = SceneMode.COLUMBUS_VIEW;
        var boundingVolume = polygon.update(context, sceneState).boundingVolume;
        sceneState.mode = mode;

        var sphere = BoundingSphere.fromExtent2D(extent, projection);
        sphere.center = new Cartesian3(0.0, sphere.center.x, sphere.center.y);
        expect(boundingVolume).toEqual(sphere);
    });

    it('test 2D bounding rectangle from extent', function() {
        var projection = sceneState.scene2D.projection;
        var ellipsoid = projection.getEllipsoid();
        var extent = new Extent(
                0.0,
                0.0,
                CesiumMath.toRadians(10.0),
                CesiumMath.toRadians(10.0));

        var polygon = new Polygon();
        polygon.ellipsoid = ellipsoid;
        polygon.configureExtent(extent);

        var mode = sceneState.mode;
        sceneState.mode = SceneMode.SCENE2D;
        var boundingVolume = polygon.update(context, sceneState).boundingVolume;
        sceneState.mode = mode;

        var rect = BoundingRectangle.fromExtent(extent, projection);
        expect(boundingVolume).toEqual(rect);
=======
    it('isDestroyed', function() {
        var p = new Polygon();
        expect(p.isDestroyed()).toEqual(false);
        p.destroy();
        expect(p.isDestroyed()).toEqual(true);
>>>>>>> a0d39b1a
    });
});<|MERGE_RESOLUTION|>--- conflicted
+++ resolved
@@ -323,7 +323,6 @@
         expect(pickedObject).not.toBeDefined();
     });
 
-<<<<<<< HEAD
     it('test 3D bounding sphere from positions', function() {
         polygon = createPolygon();
         var boundingVolume = polygon.update(context, sceneState).boundingVolume;
@@ -453,12 +452,12 @@
 
         var rect = BoundingRectangle.fromExtent(extent, projection);
         expect(boundingVolume).toEqual(rect);
-=======
+    });
+
     it('isDestroyed', function() {
         var p = new Polygon();
         expect(p.isDestroyed()).toEqual(false);
         p.destroy();
         expect(p.isDestroyed()).toEqual(true);
->>>>>>> a0d39b1a
     });
 });